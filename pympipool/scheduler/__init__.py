import os
import shutil
from typing import Optional
from pympipool.scheduler.mpi import (
    PyMPIExecutor,
    PyMPIStepExecutor,
)
from pympipool.shared.interface import SLURM_COMMAND
from pympipool.shared.inputcheck import (
    check_command_line_argument_lst,
    check_gpus_per_worker,
    check_threads_per_core,
    check_oversubscribe,
    check_executor,
<<<<<<< HEAD
    validate_backend,
    check_init_function,
    check_pmi,
=======
    check_init_function,
    validate_backend,
>>>>>>> 75613c19
    validate_number_of_cores,
)
from pympipool.scheduler.slurm import (
    PySlurmExecutor,
    PySlurmStepExecutor,
)

try:  # The PyFluxExecutor requires flux-core to be installed.
    from pympipool.scheduler.flux import (
        PyFluxExecutor,
        PyFluxStepExecutor,
    )

    flux_installed = "FLUX_URI" in os.environ
except ImportError:
    flux_installed = False
    pass

# The PySlurmExecutor requires the srun command to be available.
slurm_installed = shutil.which(SLURM_COMMAND) is not None


def create_executor(
    max_workers: int = 1,
    max_cores: int = 1,
    cores_per_worker: int = 1,
    threads_per_core: int = 1,
    gpus_per_worker: int = 0,
    oversubscribe: bool = False,
    cwd: Optional[str] = None,
    executor=None,
    hostname_localhost: bool = False,
    backend: str = "auto",
    block_allocation: bool = False,
    init_function: Optional[callable] = None,
    command_line_argument_lst: list[str] = [],
    pmi: Optional[str] = None,
):
    """
    Instead of returning a pympipool.Executor object this function returns either a pympipool.mpi.PyMPIExecutor,
    pympipool.slurm.PySlurmExecutor or pympipool.flux.PyFluxExecutor depending on which backend is available. The
    pympipool.flux.PyFluxExecutor is the preferred choice while the pympipool.mpi.PyMPIExecutor is primarily used
    for development and testing. The pympipool.flux.PyFluxExecutor requires flux-core from the flux-framework to be
    installed and in addition flux-sched to enable GPU scheduling. Finally, the pympipool.slurm.PySlurmExecutor
    requires the SLURM workload manager to be installed on the system.

    Args:
        max_workers (int): for backwards compatibility with the standard library, max_workers also defines the number of
                           cores which can be used in parallel - just like the max_cores parameter. Using max_cores is
                           recommended, as computers have a limited number of compute cores.
        max_cores (int): defines the number cores which can be used in parallel
        cores_per_worker (int): number of MPI cores to be used for each function call
        threads_per_core (int): number of OpenMP threads to be used for each function call
        gpus_per_worker (int): number of GPUs per worker - defaults to 0
        oversubscribe (bool): adds the `--oversubscribe` command line flag (OpenMPI and SLURM only) - default False
        cwd (str/None): current working directory where the parallel python task is executed
        hostname_localhost (boolean): use localhost instead of the hostname to establish the zmq connection. In the
                                      context of an HPC cluster this essential to be able to communicate to an Executor
                                      running on a different compute node within the same allocation. And in principle
                                      any computer should be able to resolve that their own hostname points to the same
                                      address as localhost. Still MacOS >= 12 seems to disable this look up for security
                                      reasons. So on MacOS it is required to set this option to true
        backend (str): Switch between the different backends "flux", "mpi" or "slurm". Alternatively, when "auto"
                       is selected (the default) the available backend is determined automatically.
        block_allocation (boolean): To accelerate the submission of a series of python functions with the same
                                    resource requirements, pympipool supports block allocation. In this case all
                                    resources have to be defined on the executor, rather than during the submission
                                    of the individual function.
        init_function (None): optional function to preset arguments for functions which are submitted later
        command_line_argument_lst (list): Additional command line arguments for the srun call (SLURM only)
        pmi (str): PMI interface to use (OpenMPI v5 requires pmix) default is None (Flux only)

    """
    max_cores = validate_number_of_cores(max_cores=max_cores, max_workers=max_workers)
    check_init_function(block_allocation=block_allocation, init_function=init_function)
    backend = validate_backend(
        backend=backend, flux_installed=flux_installed, slurm_installed=slurm_installed
    )
<<<<<<< HEAD
    check_pmi(backend=backend, pmi=pmi)
=======
>>>>>>> 75613c19
    if backend == "flux":
        check_oversubscribe(oversubscribe=oversubscribe)
        check_command_line_argument_lst(
            command_line_argument_lst=command_line_argument_lst
        )
        if block_allocation:
            return PyFluxExecutor(
                max_workers=int(max_cores / cores_per_worker),
                cores_per_worker=cores_per_worker,
                threads_per_core=threads_per_core,
                gpus_per_worker=gpus_per_worker,
                init_function=init_function,
                cwd=cwd,
                executor=executor,
                hostname_localhost=hostname_localhost,
                pmi=pmi,
            )
        else:
            return PyFluxStepExecutor(
                max_cores=max_cores,
                cores_per_worker=cores_per_worker,
                threads_per_core=threads_per_core,
                gpus_per_worker=gpus_per_worker,
                cwd=cwd,
                executor=executor,
                hostname_localhost=hostname_localhost,
                pmi=pmi,
            )
    elif backend == "slurm":
        check_executor(executor=executor)
        if block_allocation:
            return PySlurmExecutor(
                max_workers=int(max_cores / cores_per_worker),
                cores_per_worker=cores_per_worker,
                threads_per_core=threads_per_core,
                gpus_per_worker=gpus_per_worker,
                oversubscribe=oversubscribe,
                init_function=init_function,
                cwd=cwd,
                hostname_localhost=hostname_localhost,
            )
        else:
            return PySlurmStepExecutor(
                max_cores=max_cores,
                cores_per_worker=cores_per_worker,
                threads_per_core=threads_per_core,
                gpus_per_worker=gpus_per_worker,
                oversubscribe=oversubscribe,
                cwd=cwd,
                hostname_localhost=hostname_localhost,
            )
    else:  # backend="mpi"
        check_threads_per_core(threads_per_core=threads_per_core)
        check_gpus_per_worker(gpus_per_worker=gpus_per_worker)
        check_command_line_argument_lst(
            command_line_argument_lst=command_line_argument_lst
        )
        check_executor(executor=executor)
        if block_allocation:
            return PyMPIExecutor(
                max_workers=int(max_cores / cores_per_worker),
                cores_per_worker=cores_per_worker,
                init_function=init_function,
                cwd=cwd,
                hostname_localhost=hostname_localhost,
            )
        else:
            return PyMPIStepExecutor(
                max_cores=max_cores,
                cores_per_worker=cores_per_worker,
                cwd=cwd,
                hostname_localhost=hostname_localhost,
            )<|MERGE_RESOLUTION|>--- conflicted
+++ resolved
@@ -12,14 +12,9 @@
     check_threads_per_core,
     check_oversubscribe,
     check_executor,
-<<<<<<< HEAD
-    validate_backend,
     check_init_function,
     check_pmi,
-=======
-    check_init_function,
     validate_backend,
->>>>>>> 75613c19
     validate_number_of_cores,
 )
 from pympipool.scheduler.slurm import (
@@ -98,10 +93,7 @@
     backend = validate_backend(
         backend=backend, flux_installed=flux_installed, slurm_installed=slurm_installed
     )
-<<<<<<< HEAD
     check_pmi(backend=backend, pmi=pmi)
-=======
->>>>>>> 75613c19
     if backend == "flux":
         check_oversubscribe(oversubscribe=oversubscribe)
         check_command_line_argument_lst(
