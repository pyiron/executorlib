from concurrent.futures import Future
import hashlib
import importlib.util
import os
import queue
import re
import subprocess
import sys
from typing import Tuple

import cloudpickle

from pympipool.shared.executorbase import _get_command_path as get_command_path
from pympipool.cache.hdf import dump, load, get_output
from pympipool.shared.executorbase import get_command_path


class FutureItem:
    def __init__(self, file_name: str):
        self._file_name = file_name

    def result(self):
        exec_flag, result = get_output(file_name=self._file_name)
        if exec_flag:
            return result
        else:
            return self.result()

    def done(self):
        return get_output(file_name=self._file_name)[0]


def backend_load_file(file_name: str) -> dict:
    apply_dict = load(file_name=file_name)
    apply_dict["args"] = [
        arg if not isinstance(arg, FutureItem) else arg.result()
        for arg in apply_dict["args"]
    ]
    apply_dict["kwargs"] = {
        key: arg if not isinstance(arg, FutureItem) else arg.result()
        for key, arg in apply_dict["kwargs"].items()
    }
    return apply_dict


def backend_write_file(file_name: str, output):
    file_name_out = os.path.splitext(file_name)[0]
    os.rename(file_name, file_name_out + ".h5ready")
    dump(file_name=file_name_out + ".h5ready", data_dict={"output": output})
    os.rename(file_name_out + ".h5ready", file_name_out + ".h5out")


def execute_in_subprocess(
    command: list, task_dependent_lst: list = []
) -> subprocess.Popen:
    while len(task_dependent_lst) > 0:
        task_dependent_lst = [
            task for task in task_dependent_lst if task.poll() is None
        ]
    return subprocess.Popen(command, universal_newlines=True)


def execute_tasks_h5(
    future_queue: queue.Queue,
    cache_directory: str,
    cores_per_worker: int,
    execute_function: callable,
):
    memory_dict, process_dict, file_name_dict = {}, {}, {}
    while True:
        task_dict = None
        try:
            task_dict = future_queue.get_nowait()
        except queue.Empty:
            pass
        if (
            task_dict is not None
            and "shutdown" in task_dict.keys()
            and task_dict["shutdown"]
        ):
            future_queue.task_done()
            future_queue.join()
            break
        elif task_dict is not None:
            task_args, task_kwargs, future_wait_key_lst = _convert_args_and_kwargs(
                task_dict=task_dict,
                memory_dict=memory_dict,
                file_name_dict=file_name_dict,
            )
            task_key, data_dict = _serialize_funct_h5(
                task_dict["fn"], *task_args, **task_kwargs
            )
            if task_key not in memory_dict.keys():
                if task_key + ".h5out" not in os.listdir(cache_directory):
                    file_name = os.path.join(cache_directory, task_key + ".h5in")
                    dump(file_name=file_name, data_dict=data_dict)
                    process_dict[task_key] = execute_function(
                        command=_get_execute_command(
                            file_name=file_name,
                            cores=cores_per_worker,
                        ),
                        task_dependent_lst=[
                            process_dict[k] for k in future_wait_key_lst
                        ],
                    )
                file_name_dict[task_key] = os.path.join(
                    cache_directory, task_key + ".h5out"
                )
                memory_dict[task_key] = task_dict["future"]
            future_queue.task_done()
        else:
            memory_dict = {
                key: _check_task_output(
                    task_key=key, future_obj=value, cache_directory=cache_directory
                )
                for key, value in memory_dict.items()
                if not value.done()
            }


def execute_task_in_file(file_name: str):
    """
    Execute the task stored in a given HDF5 file

    Args:
        file_name (str): file name of the HDF5 file as absolute path
    """
    apply_dict = backend_load_file(file_name=file_name)
    result = apply_dict["fn"].__call__(*apply_dict["args"], **apply_dict["kwargs"])
    backend_write_file(
        file_name=file_name,
        output=result,
    )


<<<<<<< HEAD
def _get_execute_command(file_name: str, cores: int = 1) -> list:
    """
    Get command to call backend as a list of two strings
    Args:
        file_name (str):
        cores (int): Number of cores used to execute the task, if it is greater than one use mpiexec_interactive.py else serial_interactive.py
    Returns:
        list[str]: List of strings containing the python executable path and the backend script to execute
    """
    command_lst = [sys.executable]
    if cores > 1 and importlib.util.find_spec("mpi4py") is not None:
        command_lst = (
            ["mpiexec", "-n", str(cores)]
            + command_lst
            + [get_command_path(executable="mpiexec_cache.py"), file_name]
        )
    elif cores > 1:
        raise ImportError(
            "mpi4py is required for parallel calculations. Please install mpi4py."
        )
    else:
        command_lst += [get_command_path(executable="serial_cache.py"), file_name]
    return command_lst
=======
def _get_execute_command(file_name: str) -> list:
    return [sys.executable, get_command_path(executable="serial_cache.py"), file_name]
>>>>>>> 666a7543


def _get_hash(binary: bytes):
    # Remove specification of jupyter kernel from hash to be deterministic
    binary_no_ipykernel = re.sub(b"(?<=/ipykernel_)(.*)(?=/)", b"", binary)
    return str(hashlib.md5(binary_no_ipykernel).hexdigest())


def _serialize_funct_h5(fn: callable, *args, **kwargs):
    binary_all = cloudpickle.dumps({"fn": fn, "args": args, "kwargs": kwargs})
    task_key = fn.__name__ + _get_hash(binary=binary_all)
    data = {"fn": fn, "args": args, "kwargs": kwargs}
    return task_key, data


def _check_task_output(
    task_key: str, future_obj: Future, cache_directory: str
) -> Future:
    file_name = os.path.join(cache_directory, task_key + ".h5out")
    if not os.path.exists(file_name):
        return future_obj
    exec_flag, result = get_output(file_name=file_name)
    if exec_flag:
        future_obj.set_result(result)
    return future_obj


def _convert_args_and_kwargs(
    task_dict: dict, memory_dict: dict, file_name_dict: dict
) -> Tuple:
    task_args = []
    task_kwargs = {}
    future_wait_key_lst = []
    for arg in task_dict["args"]:
        if isinstance(arg, Future):
            match_found = False
            for k, v in memory_dict.items():
                if arg == v:
                    task_args.append(FutureItem(file_name=file_name_dict[k]))
                    future_wait_key_lst.append(k)
                    match_found = True
                    break
            if not match_found:
                task_args.append(arg.result())
        else:
            task_args.append(arg)
    for key, arg in task_dict["kwargs"].items():
        if isinstance(arg, Future):
            match_found = False
            for k, v in memory_dict.items():
                if arg == v:
                    task_kwargs[key] = FutureItem(file_name=file_name_dict[k])
                    future_wait_key_lst.append(k)
                    match_found = True
                    break
            if not match_found:
                task_kwargs[key] = arg.result()
        else:
            task_kwargs[key] = arg
    return task_args, task_kwargs, future_wait_key_lst<|MERGE_RESOLUTION|>--- conflicted
+++ resolved
@@ -10,7 +10,6 @@
 
 import cloudpickle
 
-from pympipool.shared.executorbase import _get_command_path as get_command_path
 from pympipool.cache.hdf import dump, load, get_output
 from pympipool.shared.executorbase import get_command_path
 
@@ -133,7 +132,6 @@
     )
 
 
-<<<<<<< HEAD
 def _get_execute_command(file_name: str, cores: int = 1) -> list:
     """
     Get command to call backend as a list of two strings
@@ -157,10 +155,6 @@
     else:
         command_lst += [get_command_path(executable="serial_cache.py"), file_name]
     return command_lst
-=======
-def _get_execute_command(file_name: str) -> list:
-    return [sys.executable, get_command_path(executable="serial_cache.py"), file_name]
->>>>>>> 666a7543
 
 
 def _get_hash(binary: bytes):
