import pickle
import cloudpickle
from mpi4py import MPI

MPI.pickle.__init__(
    cloudpickle.dumps,
    cloudpickle.loads,
    pickle.HIGHEST_PROTOCOL,
)

from mpi4py.futures import MPIPoolExecutor
from tqdm import tqdm
import sys
import zmq


def parse_arguments(argument_lst):
    argument_dict = {
        "total_cores": "--cores-total",
        "zmqport": "--zmqport",
        "cores_per_task": "--cores-per-task",
        "host": "--host",
    }
    parse_dict = {"host": "localhost"}
    parse_dict.update(
        {
            k: argument_lst[argument_lst.index(v) + 1]
            for k, v in argument_dict.items()
            if v in argument_lst
        }
    )
    return parse_dict


def wrap(funct, number_of_cores_per_communicator):
    def functwrapped(*args, **kwargs):
        MPI.COMM_WORLD.Barrier()
        rank = MPI.COMM_WORLD.Get_rank()
        comm_new = MPI.COMM_WORLD.Split(
            rank // number_of_cores_per_communicator,
            rank % number_of_cores_per_communicator,
        )
        comm_new.Barrier()
        return funct(*args, comm=comm_new, **kwargs)

    return functwrapped


def is_done(future_obj):
    if not isinstance(future_obj, list):
        return future_obj.done()
    else:
        return future_obj[0].done()


def get_result(future_obj):
    if not isinstance(future_obj, list):
        return future_obj.result()
    else:
        return future_obj[0].result()


def exec_future(executor, funct, funct_args, funct_kwargs, cores_per_task):
    if cores_per_task == 1:
        if funct_args is not None and funct_kwargs is not None:
            return executor.submit(funct, *funct_args, **funct_kwargs)
        elif funct_args is not None:
            return executor.submit(funct, *funct_args)
        elif funct_kwargs is not None:
            return executor.submit(funct, **funct_kwargs)
        else:
            raise ValueError("Neither *args nor *kwargs are defined.")
    else:
        if funct_args is not None and funct_kwargs is not None:
            return [
                executor.submit(
                    wrap(funct=funct, number_of_cores_per_communicator=cores_per_task),
                    *funct_args,
                    **funct_kwargs,
                )
                for _ in range(cores_per_task)
            ]
        elif funct_args is not None:
            return [
                executor.submit(
                    wrap(funct=funct, number_of_cores_per_communicator=cores_per_task),
                    *funct_args,
                )
                for _ in range(cores_per_task)
            ]
        elif funct_kwargs is not None:
            return [
                executor.submit(
                    wrap(funct=funct, number_of_cores_per_communicator=cores_per_task),
                    **funct_kwargs,
                )
                for _ in range(cores_per_task)
            ]
        else:
            raise ValueError("Neither *args nor *kwargs are defined.")


def exec_funct(executor, funct, lst, cores_per_task):
    if cores_per_task == 1:
        results = executor.map(funct, lst)
        return list(tqdm(results, desc="Tasks", total=len(lst)))
    else:
        lst_parallel = []
        for input_parameter in lst:
            for _ in range(cores_per_task):
                lst_parallel.append(input_parameter)
        results = executor.map(
            wrap(funct=funct, number_of_cores_per_communicator=cores_per_task),
            lst_parallel,
        )
        return list(tqdm(results, desc="Tasks", total=len(lst_parallel)))[
            ::cores_per_task
        ]


def parse_socket_communication(executor, input_dict, future_dict, cores_per_task):
    if "c" in input_dict.keys() and input_dict["c"] == "close":
        # If close "c" is communicated the process is shutdown.
        return "exit"
    elif "f" in input_dict.keys() and "l" in input_dict.keys():
        # If a function "f" and a list or arguments "l" are communicated,
        # pympipool uses the map() function to apply the function on the list.
        try:
            output = exec_funct(
                executor=executor,
                funct=input_dict["f"],
                lst=input_dict["l"],
                cores_per_task=cores_per_task,
            )
        except Exception as error:
            return {"e": error, "et": str(type(error))}
        else:
            return {"r": output}
    elif "f" in input_dict.keys() and (
        "a" in input_dict.keys() or "k" in input_dict.keys()
    ):
        # If a function "f" and either arguments "a" or keyword arguments "k" are
        # communicated pympipool uses submit() to asynchronously apply the function
        # on the arguments and or keyword arguments.
        if "a" in input_dict.keys() and "k" in input_dict.keys():
            future = executor.submit(
                input_dict["f"], *input_dict["a"], **input_dict["k"]
            )
        elif "a" in input_dict.keys():
            future = executor.submit(input_dict["f"], *input_dict["a"])
        elif "k" in input_dict.keys():
            future = executor.submit(input_dict["f"], **input_dict["k"])
        else:
            raise ValueError("Neither *args nor *kwargs are defined.")
        future_hash = hash(future)
        future_dict[future_hash] = future
        return {"r": future_hash}
    elif "u" in input_dict.keys():
        # If update "u" is communicated pympipool checks for asynchronously submitted
        # functions which have completed in the meantime and communicates their results.
        done_dict = {
            k: f.result()
            for k, f in {k: future_dict[k] for k in input_dict["u"]}.items()
            if f.done()
        }
        for k in done_dict.keys():
            del future_dict[k]
        return {"r": done_dict}


def main():
    future_dict = {}
    argument_dict = parse_arguments(argument_lst=sys.argv)
    with MPIPoolExecutor(int(argument_dict["total_cores"])) as executor:
        if executor is not None:
            context = zmq.Context()
            socket = context.socket(zmq.PAIR)
            socket.connect(
                "tcp://" + argument_dict["host"] + ":" + argument_dict["zmqport"]
            )
            while True:
                output = parse_socket_communication(
                    executor=executor,
                    input_dict=cloudpickle.loads(socket.recv()),
                    future_dict=future_dict,
                    cores_per_task=int(argument_dict["cores_per_task"]),
                )
                if isinstance(output, str) and output == "exit":
                    socket.close()
                    context.term()
                    break
<<<<<<< HEAD
                elif "f" in input_dict.keys() and "l" in input_dict.keys():
                    try:
                        output = exec_funct(
                            executor=executor,
                            funct=input_dict["f"],
                            lst=input_dict["l"],
                            cores_per_task=cores_per_task,
                        )
                    except Exception as error:
                        socket.send(
                            cloudpickle.dumps({"e": error, "et": str(type(error))})
                        )
                    else:
                        socket.send(cloudpickle.dumps({"r": output}))
                elif "f" in input_dict.keys() and (
                    "a" in input_dict.keys() or "k" in input_dict.keys()
                ):
                    if "a" in input_dict.keys():
                        funct_args = input_dict["a"]
                    else:
                        funct_args = None
                    if "a" in input_dict.keys():
                        funct_kwargs = input_dict["k"]
                    else:
                        funct_kwargs = None
                    future = exec_future(
                        executor=executor,
                        funct=input_dict["f"],
                        funct_args=funct_args,
                        funct_kwargs=funct_kwargs,
                        cores_per_task=cores_per_task,
                    )
                    if not isinstance(future, list):
                        future_hash = hash(future)
                        future_dict[future_hash] = future
                        socket.send(cloudpickle.dumps({"r": future_hash}))
                    else:
                        future_hash = hash(future[0])
                        future_dict[future_hash] = future
                        socket.send(cloudpickle.dumps({"r": future_hash}))
                elif "u" in input_dict.keys():
                    done_dict = {
                        k: get_result(future_obj=f)
                        for k, f in {k: future_dict[k] for k in input_dict["u"]}.items()
                        if is_done(future_obj=f)
                    }
                    socket.send(cloudpickle.dumps({"r": done_dict}))
                    for k in done_dict.keys():
                        del future_dict[k]
=======
                elif isinstance(output, dict):
                    socket.send(cloudpickle.dumps(output))
>>>>>>> bd90fc19


if __name__ == "__main__":
    main()<|MERGE_RESOLUTION|>--- conflicted
+++ resolved
@@ -189,60 +189,8 @@
                     socket.close()
                     context.term()
                     break
-<<<<<<< HEAD
-                elif "f" in input_dict.keys() and "l" in input_dict.keys():
-                    try:
-                        output = exec_funct(
-                            executor=executor,
-                            funct=input_dict["f"],
-                            lst=input_dict["l"],
-                            cores_per_task=cores_per_task,
-                        )
-                    except Exception as error:
-                        socket.send(
-                            cloudpickle.dumps({"e": error, "et": str(type(error))})
-                        )
-                    else:
-                        socket.send(cloudpickle.dumps({"r": output}))
-                elif "f" in input_dict.keys() and (
-                    "a" in input_dict.keys() or "k" in input_dict.keys()
-                ):
-                    if "a" in input_dict.keys():
-                        funct_args = input_dict["a"]
-                    else:
-                        funct_args = None
-                    if "a" in input_dict.keys():
-                        funct_kwargs = input_dict["k"]
-                    else:
-                        funct_kwargs = None
-                    future = exec_future(
-                        executor=executor,
-                        funct=input_dict["f"],
-                        funct_args=funct_args,
-                        funct_kwargs=funct_kwargs,
-                        cores_per_task=cores_per_task,
-                    )
-                    if not isinstance(future, list):
-                        future_hash = hash(future)
-                        future_dict[future_hash] = future
-                        socket.send(cloudpickle.dumps({"r": future_hash}))
-                    else:
-                        future_hash = hash(future[0])
-                        future_dict[future_hash] = future
-                        socket.send(cloudpickle.dumps({"r": future_hash}))
-                elif "u" in input_dict.keys():
-                    done_dict = {
-                        k: get_result(future_obj=f)
-                        for k, f in {k: future_dict[k] for k in input_dict["u"]}.items()
-                        if is_done(future_obj=f)
-                    }
-                    socket.send(cloudpickle.dumps({"r": done_dict}))
-                    for k in done_dict.keys():
-                        del future_dict[k]
-=======
                 elif isinstance(output, dict):
                     socket.send(cloudpickle.dumps(output))
->>>>>>> bd90fc19
 
 
 if __name__ == "__main__":
