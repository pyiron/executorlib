--- conflicted
+++ resolved
@@ -10,18 +10,12 @@
 
 try:  # The PySlurmExecutor requires the srun command to be available.
     from pympipool.slurm.executor import PySlurmExecutor
-<<<<<<< HEAD
     slurm_installed = True
 except ImportError:
     slurm_installed = False
     pass
 
 
-=======
-except ImportError:
-    pass
-
->>>>>>> 74d8cea8
 __version__ = get_versions()["version"]
 del get_versions
 
