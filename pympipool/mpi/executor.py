--- conflicted
+++ resolved
@@ -22,10 +22,6 @@
         oversubscribe (bool): adds the `--oversubscribe` command line flag (OpenMPI only) - default False
         init_function (None): optional function to preset arguments for functions which are submitted later
         cwd (str/None): current working directory where the parallel python task is executed
-<<<<<<< HEAD
-        hostname_localhost (boolean): use localhost as hostname to establish the zmq connection
-=======
-        sleep_interval (float): synchronization interval - default 0.1
         hostname_localhost (boolean): use localhost instead of the hostname to establish the zmq connection. In the
                                       context of an HPC cluster this essential to be able to communicate to an
                                       Executor running on a different compute node within the same allocation. And
@@ -33,7 +29,6 @@
                                       points to the same address as localhost. Still MacOS >= 12 seems to disable
                                       this look up for security reasons. So on MacOS it is required to set this
                                       option to true
->>>>>>> c841760b
 
     Examples:
 
