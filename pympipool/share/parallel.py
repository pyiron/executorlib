import inspect
import zmq
from tqdm import tqdm


def parse_arguments(argument_lst):
    argument_dict = {
        "total_cores": "--cores-total",
        "zmqport": "--zmqport",
        "cores_per_task": "--cores-per-task",
        "host": "--host",
    }
    parse_dict = {"host": "localhost"}
    parse_dict.update(
        {
            k: argument_lst[argument_lst.index(v) + 1]
            for k, v in argument_dict.items()
            if v in argument_lst
        }
    )
    return parse_dict


def initialize_zmq(host, port):
    context = zmq.Context()
    socket = context.socket(zmq.PAIR)
    socket.connect("tcp://" + host + ":" + port)
    return context, socket


def wrap(funct, number_of_cores_per_communicator):
    def functwrapped(*args, **kwargs):
        from mpi4py import MPI

        MPI.COMM_WORLD.Barrier()
        rank = MPI.COMM_WORLD.Get_rank()
        comm_new = MPI.COMM_WORLD.Split(
            rank // number_of_cores_per_communicator,
            rank % number_of_cores_per_communicator,
        )
        comm_new.Barrier()
        return funct(*args, comm=comm_new, **kwargs)

    return functwrapped


def map_funct(executor, funct, lst, cores_per_task):
    if cores_per_task == 1:
        results = executor.map(funct, lst)
        return list(tqdm(results, desc="Tasks", total=len(lst)))
    else:
        lst_parallel = []
        for input_parameter in lst:
            for _ in range(cores_per_task):
                lst_parallel.append(input_parameter)
        results = executor.map(
            wrap(funct=funct, number_of_cores_per_communicator=cores_per_task),
            lst_parallel,
        )
        return list(tqdm(results, desc="Tasks", total=len(lst_parallel)))[
            ::cores_per_task
        ]


def call_funct(input_dict, funct=None, memory=None):
    if funct is None:

        def funct(*args, **kwargs):
            return args[0].__call__(*args[1:], **kwargs)

<<<<<<< HEAD
    funct_args = inspect.getfullargspec(input_dict["f"]).args
    if memory is not None:
        input_dict["k"].update({k: v for k, v in memory.items() if k in funct_args})

    if "a" in input_dict.keys() and "k" in input_dict.keys():
        return funct(input_dict["f"], *input_dict["a"], **input_dict["k"])
    elif "a" in input_dict.keys():
        return funct(input_dict["f"], *input_dict["a"])
    elif "k" in input_dict.keys():
        return funct(input_dict["f"], **input_dict["k"])
    else:
        raise ValueError("Neither *args nor *kwargs are defined.")
=======
    return funct(input_dict["f"], *input_dict["a"], **input_dict["k"])
>>>>>>> bdc2b9fd


def parse_socket_communication(executor, input_dict, future_dict, cores_per_task):
    if "c" in input_dict.keys() and input_dict["c"] == "close":
        # If close "c" is communicated the process is shutdown.
        return "exit"
    elif "f" in input_dict.keys() and "l" in input_dict.keys():
        # If a function "f" and a list or arguments "l" are communicated,
        # pympipool uses the map() function to apply the function on the list.
        try:
            output = map_funct(
                executor=executor,
                funct=input_dict["f"],
                lst=input_dict["l"],
                cores_per_task=cores_per_task,
            )
        except Exception as error:
            return {"e": error, "et": str(type(error))}
        else:
            return {"r": output}
    elif (
        "f" in input_dict.keys()
        and "a" in input_dict.keys()
        and "k" in input_dict.keys()
    ):
        # If a function "f" and either arguments "a" or keyword arguments "k" are
        # communicated pympipool uses submit() to asynchronously apply the function
        # on the arguments and or keyword arguments.
        future = call_funct(input_dict=input_dict, funct=executor.submit)
        future_hash = hash(future)
        future_dict[future_hash] = future
        return {"r": future_hash}
    elif "u" in input_dict.keys():
        # If update "u" is communicated pympipool checks for asynchronously submitted
        # functions which have completed in the meantime and communicates their results.
        done_dict = {
            k: f.result()
            for k, f in {k: future_dict[k] for k in input_dict["u"]}.items()
            if f.done()
        }
        for k in done_dict.keys():
            del future_dict[k]
        return {"r": done_dict}<|MERGE_RESOLUTION|>--- conflicted
+++ resolved
@@ -68,22 +68,11 @@
         def funct(*args, **kwargs):
             return args[0].__call__(*args[1:], **kwargs)
 
-<<<<<<< HEAD
     funct_args = inspect.getfullargspec(input_dict["f"]).args
     if memory is not None:
         input_dict["k"].update({k: v for k, v in memory.items() if k in funct_args})
 
-    if "a" in input_dict.keys() and "k" in input_dict.keys():
-        return funct(input_dict["f"], *input_dict["a"], **input_dict["k"])
-    elif "a" in input_dict.keys():
-        return funct(input_dict["f"], *input_dict["a"])
-    elif "k" in input_dict.keys():
-        return funct(input_dict["f"], **input_dict["k"])
-    else:
-        raise ValueError("Neither *args nor *kwargs are defined.")
-=======
     return funct(input_dict["f"], *input_dict["a"], **input_dict["k"])
->>>>>>> bdc2b9fd
 
 
 def parse_socket_communication(executor, input_dict, future_dict, cores_per_task):
