import os

import flux.job

from pympipool.shared.executorbase import (
    cloudpickle_register,
    ExecutorBase,
    executor_broker,
    execute_parallel_tasks,
)
from pympipool.shared.interface import BaseInterface
from pympipool.shared.thread import RaisingThread


class PyFluxExecutor(ExecutorBase):
    """
    The pympipool.flux.PyFluxExecutor leverages the flux framework to distribute python tasks within a queuing system
    allocation. In analogy to the pympipool.slurm.PySlurmExecutur it provides the option to specify the number of
    threads per worker as well as the number of GPUs per worker in addition to specifying the number of cores per
    worker.

    Args:
        max_workers (int): defines the number workers which can execute functions in parallel
        cores_per_worker (int): number of MPI cores to be used for each function call
        threads_per_core (int): number of OpenMP threads to be used for each function call
        gpus_per_worker (int): number of GPUs per worker - defaults to 0
        init_function (None): optional function to preset arguments for functions which are submitted later
        cwd (str/None): current working directory where the parallel python task is executed
        executor (flux.job.FluxExecutor): Flux Python interface to submit the workers to flux
        hostname_localhost (boolean): use localhost as hostname to establish the zmq connection

    Examples:

        >>> import numpy as np
        >>> from pympipool.flux import PyFluxExecutor
        >>>
        >>> def calc(i, j, k):
        >>>     from mpi4py import MPI
        >>>     size = MPI.COMM_WORLD.Get_size()
        >>>     rank = MPI.COMM_WORLD.Get_rank()
        >>>     return np.array([i, j, k]), size, rank
        >>>
        >>> def init_k():
        >>>     return {"k": 3}
        >>>
        >>> with PyFluxExecutor(max_workers=2, init_function=init_k) as p:
        >>>     fs = p.submit(calc, 2, j=4)
        >>>     print(fs.result())
        [(array([2, 4, 3]), 2, 0), (array([2, 4, 3]), 2, 1)]

    """

    def __init__(
        self,
        max_workers=1,
        cores_per_worker=1,
        threads_per_core=1,
        gpus_per_worker=0,
        init_function=None,
        cwd=None,
        executor=None,
        hostname_localhost=False,
    ):
        super().__init__()
        self._process = RaisingThread(
            target=executor_broker,
            kwargs={
                # Broker Arguments
                "future_queue": self._future_queue,
                "max_workers": max_workers,
<<<<<<< HEAD
=======
                "sleep_interval": sleep_interval,
                "hostname_localhost": hostname_localhost,
>>>>>>> eca7c31a
                "executor_class": PyFluxSingleTaskExecutor,
                # Executor Arguments
                "cores": cores_per_worker,
                "threads_per_core": threads_per_core,
                "gpus_per_task": int(gpus_per_worker / cores_per_worker),
                "init_function": init_function,
                "cwd": cwd,
                "executor": executor,
            },
        )
        self._process.start()


class PyFluxSingleTaskExecutor(ExecutorBase):
    """
    The pympipool.flux.PyFluxSingleTaskExecutor is the internal worker for the pympipool.flux.PyFluxExecutor.

    Args:
        cores (int): defines the number of MPI ranks to use for each function call
        threads_per_core (int): number of OpenMP threads to be used for each function call
        gpus_per_task (int): number of GPUs per MPI rank - defaults to 0
        init_function (None): optional function to preset arguments for functions which are submitted later
        cwd (str/None): current working directory where the parallel python task is executed
        executor (flux.job.FluxExecutor): Flux Python interface to submit the workers to flux
        hostname_localhost (boolean): use localhost as hostname to establish the zmq connection

    """

    def __init__(
        self,
        cores=1,
        threads_per_core=1,
        gpus_per_task=0,
        init_function=None,
        cwd=None,
        executor=None,
        hostname_localhost=False,
    ):
        super().__init__()
        self._process = RaisingThread(
            target=execute_parallel_tasks,
            kwargs={
                # Executor Arguments
                "future_queue": self._future_queue,
                "cores": cores,
                "interface_class": FluxPythonInterface,
                "hostname_localhost": hostname_localhost,
                # Interface Arguments
                "threads_per_core": threads_per_core,
                "gpus_per_core": gpus_per_task,
                "cwd": cwd,
                "executor": executor,
            },
        )
        self._process.start()
        self._set_init_function(init_function=init_function)
        cloudpickle_register(ind=3)


class FluxPythonInterface(BaseInterface):
    def __init__(
        self,
        cwd=None,
        cores=1,
        threads_per_core=1,
        gpus_per_core=0,
        oversubscribe=False,
        executor=None,
    ):
        super().__init__(
            cwd=cwd,
            cores=cores,
            oversubscribe=oversubscribe,
        )
        self._threads_per_core = threads_per_core
        self._gpus_per_core = gpus_per_core
        self._executor = executor
        self._future = None

    def bootup(self, command_lst):
        if self._oversubscribe:
            raise ValueError(
                "Oversubscribing is currently not supported for the Flux adapter."
            )
        if self._executor is None:
            self._executor = flux.job.FluxExecutor()
        jobspec = flux.job.JobspecV1.from_command(
            command=command_lst,
            num_tasks=self._cores,
            cores_per_task=self._threads_per_core,
            gpus_per_task=self._gpus_per_core,
            num_nodes=None,
            exclusive=False,
        )
        jobspec.environment = dict(os.environ)
        if self._cwd is not None:
            jobspec.cwd = self._cwd
        self._future = self._executor.submit(jobspec)

    def shutdown(self, wait=True):
        if self.poll():
            self._future.cancel()
        # The flux future objects are not instantly updated,
        # still showing running after cancel was called,
        # so we wait until the execution is completed.
        self._future.result()

    def poll(self):
        return self._future is not None and not self._future.done()<|MERGE_RESOLUTION|>--- conflicted
+++ resolved
@@ -68,11 +68,7 @@
                 # Broker Arguments
                 "future_queue": self._future_queue,
                 "max_workers": max_workers,
-<<<<<<< HEAD
-=======
-                "sleep_interval": sleep_interval,
                 "hostname_localhost": hostname_localhost,
->>>>>>> eca7c31a
                 "executor_class": PyFluxSingleTaskExecutor,
                 # Executor Arguments
                 "cores": cores_per_worker,
