import os

import flux.job

from pympipool.shared.executorbase import (
    cloudpickle_register,
    ExecutorBase,
    executor_broker,
    execute_parallel_tasks,
)
from pympipool.shared.interface import BaseInterface
from pympipool.shared.thread import RaisingThread


class PyFluxExecutor(ExecutorBase):
    """
    The pympipool.flux.PyFluxExecutor leverages the flux framework to distribute python tasks within a queuing system
    allocation. In analogy to the pympipool.slurm.PySlurmExecutur it provides the option to specify the number of
    threads per worker as well as the number of GPUs per worker in addition to specifying the number of cores per
    worker.

    Args:
        max_workers (int): defines the number workers which can execute functions in parallel
        cores_per_worker (int): number of MPI cores to be used for each function call
        threads_per_core (int): number of OpenMP threads to be used for each function call
        gpus_per_worker (int): number of GPUs per worker - defaults to 0
        init_function (None): optional function to preset arguments for functions which are submitted later
        cwd (str/None): current working directory where the parallel python task is executed
        executor (flux.job.FluxExecutor): Flux Python interface to submit the workers to flux
        hostname_localhost (boolean): use localhost instead of the hostname to establish the zmq connection. In the
                                      context of an HPC cluster this essential to be able to communicate to an
                                      Executor running on a different compute node within the same allocation. And
                                      in principle any computer should be able to resolve that their own hostname
                                      points to the same address as localhost. Still MacOS >= 12 seems to disable
                                      this look up for security reasons. So on MacOS it is required to set this
                                      option to true

    Examples:

        >>> import numpy as np
        >>> from pympipool.flux import PyFluxExecutor
        >>>
        >>> def calc(i, j, k):
        >>>     from mpi4py import MPI
        >>>     size = MPI.COMM_WORLD.Get_size()
        >>>     rank = MPI.COMM_WORLD.Get_rank()
        >>>     return np.array([i, j, k]), size, rank
        >>>
        >>> def init_k():
        >>>     return {"k": 3}
        >>>
        >>> with PyFluxExecutor(max_workers=2, init_function=init_k) as p:
        >>>     fs = p.submit(calc, 2, j=4)
        >>>     print(fs.result())
        [(array([2, 4, 3]), 2, 0), (array([2, 4, 3]), 2, 1)]

    """

    def __init__(
        self,
        max_workers=1,
        cores_per_worker=1,
        threads_per_core=1,
        gpus_per_worker=0,
        init_function=None,
        cwd=None,
        executor=None,
        hostname_localhost=False,
    ):
        super().__init__()
        self._set_process(
            process=RaisingThread(
                target=executor_broker,
                kwargs={
                    # Broker Arguments
                    "future_queue": self._future_queue,
                    "max_workers": max_workers,
                    "hostname_localhost": hostname_localhost,
                    "executor_class": PyFluxSingleTaskExecutor,
                    # Executor Arguments
                    "cores": cores_per_worker,
                    "threads_per_core": threads_per_core,
                    "gpus_per_task": int(gpus_per_worker / cores_per_worker),
                    "init_function": init_function,
                    "cwd": cwd,
                    "executor": executor,
                },
            )
        )


class PyFluxSingleTaskExecutor(ExecutorBase):
    """
    The pympipool.flux.PyFluxSingleTaskExecutor is the internal worker for the pympipool.flux.PyFluxExecutor.

    Args:
        cores (int): defines the number of MPI ranks to use for each function call
        threads_per_core (int): number of OpenMP threads to be used for each function call
        gpus_per_task (int): number of GPUs per MPI rank - defaults to 0
        init_function (None): optional function to preset arguments for functions which are submitted later
        cwd (str/None): current working directory where the parallel python task is executed
        executor (flux.job.FluxExecutor): Flux Python interface to submit the workers to flux
        hostname_localhost (boolean): use localhost instead of the hostname to establish the zmq connection. In the
                                      context of an HPC cluster this essential to be able to communicate to an
                                      Executor running on a different compute node within the same allocation. And
                                      in principle any computer should be able to resolve that their own hostname
                                      points to the same address as localhost. Still MacOS >= 12 seems to disable
                                      this look up for security reasons. So on MacOS it is required to set this
                                      option to true

    """

    def __init__(
        self,
        cores=1,
        threads_per_core=1,
        gpus_per_task=0,
        init_function=None,
        cwd=None,
        executor=None,
        hostname_localhost=False,
    ):
        super().__init__()
<<<<<<< HEAD
        self._set_process(
            process=RaisingThread(
                target=execute_parallel_tasks,
                kwargs={
                    # Executor Arguments
                    "future_queue": self._future_queue,
                    "cores": cores,
                    "interface_class": FluxPythonInterface,
                    "hostname_localhost": hostname_localhost,
                    # Interface Arguments
                    "threads_per_core": threads_per_core,
                    "gpus_per_core": gpus_per_task,
                    "cwd": cwd,
                    "executor": executor,
                },
            )
        )
        self._set_init_function(init_function=init_function)
        cloudpickle_register(ind=3)
=======
        cloudpickle_register(ind=3)
        self._process = RaisingThread(
            target=execute_parallel_tasks,
            kwargs={
                # Executor Arguments
                "future_queue": self._future_queue,
                "cores": cores,
                "interface_class": FluxPythonInterface,
                "hostname_localhost": hostname_localhost,
                "init_function": init_function,
                # Interface Arguments
                "threads_per_core": threads_per_core,
                "gpus_per_core": gpus_per_task,
                "cwd": cwd,
                "executor": executor,
            },
        )
        self._process.start()
>>>>>>> 36090f6e


class FluxPythonInterface(BaseInterface):
    def __init__(
        self,
        cwd=None,
        cores=1,
        threads_per_core=1,
        gpus_per_core=0,
        oversubscribe=False,
        executor=None,
    ):
        super().__init__(
            cwd=cwd,
            cores=cores,
            oversubscribe=oversubscribe,
        )
        self._threads_per_core = threads_per_core
        self._gpus_per_core = gpus_per_core
        self._executor = executor
        self._future = None

    def bootup(self, command_lst):
        if self._oversubscribe:
            raise ValueError(
                "Oversubscribing is currently not supported for the Flux adapter."
            )
        if self._executor is None:
            self._executor = flux.job.FluxExecutor()
        jobspec = flux.job.JobspecV1.from_command(
            command=command_lst,
            num_tasks=self._cores,
            cores_per_task=self._threads_per_core,
            gpus_per_task=self._gpus_per_core,
            num_nodes=None,
            exclusive=False,
        )
        jobspec.environment = dict(os.environ)
        if self._cwd is not None:
            jobspec.cwd = self._cwd
        self._future = self._executor.submit(jobspec)

    def shutdown(self, wait=True):
        if self.poll():
            self._future.cancel()
        # The flux future objects are not instantly updated,
        # still showing running after cancel was called,
        # so we wait until the execution is completed.
        self._future.result()

    def poll(self):
        return self._future is not None and not self._future.done()<|MERGE_RESOLUTION|>--- conflicted
+++ resolved
@@ -121,7 +121,7 @@
         hostname_localhost=False,
     ):
         super().__init__()
-<<<<<<< HEAD
+        cloudpickle_register(ind=3)
         self._set_process(
             process=RaisingThread(
                 target=execute_parallel_tasks,
@@ -131,6 +131,7 @@
                     "cores": cores,
                     "interface_class": FluxPythonInterface,
                     "hostname_localhost": hostname_localhost,
+                    "init_function": init_function,
                     # Interface Arguments
                     "threads_per_core": threads_per_core,
                     "gpus_per_core": gpus_per_task,
@@ -139,28 +140,6 @@
                 },
             )
         )
-        self._set_init_function(init_function=init_function)
-        cloudpickle_register(ind=3)
-=======
-        cloudpickle_register(ind=3)
-        self._process = RaisingThread(
-            target=execute_parallel_tasks,
-            kwargs={
-                # Executor Arguments
-                "future_queue": self._future_queue,
-                "cores": cores,
-                "interface_class": FluxPythonInterface,
-                "hostname_localhost": hostname_localhost,
-                "init_function": init_function,
-                # Interface Arguments
-                "threads_per_core": threads_per_core,
-                "gpus_per_core": gpus_per_task,
-                "cwd": cwd,
-                "executor": executor,
-            },
-        )
-        self._process.start()
->>>>>>> 36090f6e
 
 
 class FluxPythonInterface(BaseInterface):
