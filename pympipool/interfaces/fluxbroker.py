--- conflicted
+++ resolved
@@ -229,27 +229,14 @@
     cwd=None,
     executor=None,
 ):
-<<<<<<< HEAD
-    return [
-        MetaExecutorFuture(
-            future=_get_future_done(),
-            executor=SingleTaskExecutor(
-                cores=cores_per_worker,
-                threads_per_core=threads_per_core,
-                gpus_per_task=int(gpus_per_worker / cores_per_worker),
-                init_function=init_function,
-                cwd=cwd,
-                executor=executor,
-            ),
-=======
     return {
         _get_future_done(): SingleTaskExecutor(
             cores=cores_per_worker,
+            threads_per_core=threads_per_core,
             gpus_per_task=int(gpus_per_worker / cores_per_worker),
             init_function=init_function,
             cwd=cwd,
             executor=executor,
->>>>>>> ea5e096b
         )
         for _ in range(max_workers)
     }