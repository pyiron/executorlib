from concurrent.futures import (
    as_completed,
    Executor as FutureExecutor,
    Future,
)
import inspect
import os
import queue
import sys

import cloudpickle

from pympipool.shared.communication import interface_bootup


class ExecutorBase(FutureExecutor):
    def __init__(self):
        self._future_queue = queue.Queue()
        self._process = None

    @property
    def future_queue(self):
        return self._future_queue

    def submit(self, fn, *args, **kwargs):
        """Submits a callable to be executed with the given arguments.

        Schedules the callable to be executed as fn(*args, **kwargs) and returns
        a Future instance representing the execution of the callable.

        Returns:
            A Future representing the given call.
        """
        f = Future()
        self._future_queue.put({"fn": fn, "args": args, "kwargs": kwargs, "future": f})
        return f

    def shutdown(self, wait=True, *, cancel_futures=False):
        """Clean-up the resources associated with the Executor.

        It is safe to call this method several times. Otherwise, no other
        methods can be called after this one.

        Args:
            wait: If True then shutdown will not return until all running
                futures have finished executing and the resources used by the
                parallel_executors have been reclaimed.
            cancel_futures: If True then shutdown will cancel all pending
                futures. Futures that are completed or running will not be
                cancelled.
        """
        if cancel_futures:
            cancel_items_in_queue(que=self._future_queue)
        self._future_queue.put({"shutdown": True, "wait": wait})
        if wait:
            self._process.join()
            self._future_queue.join()
        self._process = None
        self._future_queue = None

    def __len__(self):
        return self._future_queue.qsize()

    def __del__(self):
        try:
            self.shutdown(wait=False)
        except (AttributeError, RuntimeError):
            pass

<<<<<<< HEAD
    def _set_init_function(self, init_function):
        if init_function is not None:
            self._future_queue.put(
                {"init": True, "fn": init_function, "args": (), "kwargs": {}}
            )

    def _set_process(self, process):
        self._process = process
        self._process.start()

=======
>>>>>>> 36090f6e

def cancel_items_in_queue(que):
    """
    Cancel items which are still waiting in the queue. If the executor is busy tasks remain in the queue, so the future
    objects have to be cancelled when the executor shuts down.

    Args:
        que (queue.Queue): Queue with task objects which should be executed
    """
    while True:
        try:
            item = que.get_nowait()
            if isinstance(item, dict) and "future" in item.keys():
                item["future"].cancel()
                que.task_done()
        except queue.Empty:
            break


def cloudpickle_register(ind=2):
    """
    Cloudpickle can either pickle by value or pickle by reference. The functions which are communicated have to
    be pickled by value rather than by reference, so the module which calls the map function is pickled by value.
    https://github.com/cloudpipe/cloudpickle#overriding-pickles-serialization-mechanism-for-importable-constructs
    inspect can help to find the module which is calling pympipool
    https://docs.python.org/3/library/inspect.html
    to learn more about inspect another good read is:
    http://pymotw.com/2/inspect/index.html#module-inspect
    1 refers to 1 level higher than the map function

    Args:
        ind (int): index of the level at which pickle by value starts while for the rest pickle by reference is used
    """
    try:  # When executed in a jupyter notebook this can cause a ValueError - in this case we just ignore it.
        cloudpickle.register_pickle_by_value(inspect.getmodule(inspect.stack()[ind][0]))
    except IndexError:
        cloudpickle_register(ind=ind - 1)
    except ValueError:
        pass


def execute_parallel_tasks(
    future_queue,
    cores,
    interface_class,
    hostname_localhost=False,
    init_function=None,
    **kwargs,
):
    """
    Execute a single tasks in parallel using the message passing interface (MPI).

    Args:
       future_queue (queue.Queue): task queue of dictionary objects which are submitted to the parallel process
       cores (int): defines the total number of MPI ranks to use
       interface_class:
       hostname_localhost (boolean): use localhost instead of the hostname to establish the zmq connection. In the
                                     context of an HPC cluster this essential to be able to communicate to an
                                     Executor running on a different compute node within the same allocation. And
                                     in principle any computer should be able to resolve that their own hostname
                                     points to the same address as localhost. Still MacOS >= 12 seems to disable
                                     this look up for security reasons. So on MacOS it is required to set this
                                     option to true
    """
    execute_parallel_tasks_loop(
        interface=interface_bootup(
            command_lst=_get_backend_path(cores=cores),
            connections=interface_class(cores=cores, **kwargs),
            hostname_localhost=hostname_localhost,
        ),
        future_queue=future_queue,
        init_function=init_function,
    )


def execute_parallel_tasks_loop(interface, future_queue, init_function=None):
    if init_function is not None:
        interface.send_dict(
            input_dict={"init": True, "fn": init_function, "args": (), "kwargs": {}}
        )
    while True:
        task_dict = future_queue.get()
        if "shutdown" in task_dict.keys() and task_dict["shutdown"]:
            interface.shutdown(wait=task_dict["wait"])
            future_queue.task_done()
            future_queue.join()
            break
        elif "fn" in task_dict.keys() and "future" in task_dict.keys():
            f = task_dict.pop("future")
            if f.set_running_or_notify_cancel():
                try:
                    f.set_result(interface.send_and_receive_dict(input_dict=task_dict))
                except Exception as thread_exception:
                    interface.shutdown(wait=True)
                    future_queue.task_done()
                    f.set_exception(exception=thread_exception)
                    raise thread_exception
                else:
                    future_queue.task_done()


def executor_broker(
    future_queue,
    max_workers,
    executor_class,
    **kwargs,
):
    meta_future_lst = _get_executor_dict(
        max_workers=max_workers,
        executor_class=executor_class,
        **kwargs,
    )
    while True:
        if execute_task_dict(
            task_dict=future_queue.get(), meta_future_lst=meta_future_lst
        ):
            future_queue.task_done()
        else:
            future_queue.task_done()
            future_queue.join()
            break


def execute_task_dict(task_dict, meta_future_lst):
    if "fn" in task_dict.keys() or "future" in task_dict.keys():
        meta_future = next(as_completed(meta_future_lst.keys()))
        executor = meta_future_lst.pop(meta_future)
        executor.future_queue.put(task_dict)
        meta_future_lst[task_dict["future"]] = executor
        return True
    elif "shutdown" in task_dict.keys() and task_dict["shutdown"]:
        for executor in meta_future_lst.values():
            executor.shutdown(wait=task_dict["wait"])
        return False
    else:
        raise ValueError("Unrecognized Task in task_dict: ", task_dict)


def _get_backend_path(cores):
    command_lst = [sys.executable]
    if cores > 1:
        command_lst += [_get_command_path(executable="mpiexec.py")]
    else:
        command_lst += [_get_command_path(executable="serial.py")]
    return command_lst


def _get_command_path(executable):
    return os.path.abspath(os.path.join(__file__, "..", "..", "backend", executable))


def _get_executor_dict(max_workers, executor_class, **kwargs):
    return {_get_future_done(): executor_class(**kwargs) for _ in range(max_workers)}


def _get_future_done():
    f = Future()
    f.set_result(True)
    return f<|MERGE_RESOLUTION|>--- conflicted
+++ resolved
@@ -67,19 +67,10 @@
         except (AttributeError, RuntimeError):
             pass
 
-<<<<<<< HEAD
-    def _set_init_function(self, init_function):
-        if init_function is not None:
-            self._future_queue.put(
-                {"init": True, "fn": init_function, "args": (), "kwargs": {}}
-            )
-
     def _set_process(self, process):
         self._process = process
         self._process.start()
 
-=======
->>>>>>> 36090f6e
 
 def cancel_items_in_queue(que):
     """
