--- conflicted
+++ resolved
@@ -28,13 +28,8 @@
     ],
     packages=find_packages(exclude=["*tests*", "*.ci_support*"]),
     install_requires=[
-<<<<<<< HEAD
-        'cloudpickle==2.2.1',
+        'cloudpickle==3.0.0',
         'mpi4py==3.1.5',
-=======
-        'cloudpickle==3.0.0',
-        'mpi4py==3.1.4',
->>>>>>> d79c6d41
         'tqdm==4.66.1',
         'pyzmq==25.1.1',
     ],
