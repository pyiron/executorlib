--- conflicted
+++ resolved
@@ -28,15 +28,9 @@
     ],
     packages=find_packages(exclude=["*tests*", "*.ci_support*"]),
     install_requires=[
-<<<<<<< HEAD
         'cloudpickle==2.1.0',
-        'mpi4py==3.1.3',
-        'tqdm==4.64.0'
-=======
-        'dill==0.3.6',
         'mpi4py==3.1.4',
         'tqdm==4.64.1'
->>>>>>> 1082b8a8
     ],
     cmdclass=versioneer.get_cmdclass(),
 
