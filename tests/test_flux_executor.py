--- conflicted
+++ resolved
@@ -159,12 +159,6 @@
             flux_interface.bootup(command_lst=[])
         with self.assertRaises(ValueError):
             flux_interface = FluxPythonSpawner(flux_executor=self.flux_executor)
-<<<<<<< HEAD
-            flux_interface.bootup(command_lst=[], prefix_path="/path/to/conda/env")
-        with self.assertRaises(ValueError):
-            flux_interface = FluxPythonSpawner(flux_executor=self.flux_executor)
-            flux_interface.bootup(command_lst=[], prefix_name="conda_env_name")
-=======
             flux_interface.bootup(
                 command_lst=[], conda_environment_path="/path/to/conda/env"
             )
@@ -172,5 +166,4 @@
             flux_interface = FluxPythonSpawner(flux_executor=self.flux_executor)
             flux_interface.bootup(
                 command_lst=[], conda_environment_name="conda_env_name"
-            )
->>>>>>> aeda69a1
+            )