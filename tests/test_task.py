import unittest
<<<<<<< HEAD
from pympipool.mpi.executor import PyMPIExecutor
=======
from pympipool.mpi.executor import PyMPISingleTaskExecutor
from pympipool.shared.executorbase import cloudpickle_register
>>>>>>> a1feb9ff


def echo_funct(i):
    return i


def mpi_funct(i):
    from mpi4py import MPI

    size = MPI.COMM_WORLD.Get_size()
    rank = MPI.COMM_WORLD.Get_rank()
    return i, size, rank


class TestTask(unittest.TestCase):
    def test_echo(self):
<<<<<<< HEAD
        with PyMPIExecutor(max_workers=1, cores_per_worker=2, hostname_localhost=True) as p:
=======
        with PyMPISingleTaskExecutor(cores=2, hostname_localhost=True) as p:
            cloudpickle_register(ind=1)
>>>>>>> a1feb9ff
            output = p.submit(echo_funct, 2).result()
        self.assertEqual(output, [2, 2])

    def test_mpi(self):
<<<<<<< HEAD
        with PyMPIExecutor(max_workers=1, cores_per_worker=2, hostname_localhost=True) as p:
=======
        with PyMPISingleTaskExecutor(cores=2, hostname_localhost=True) as p:
            cloudpickle_register(ind=1)
>>>>>>> a1feb9ff
            output = p.submit(mpi_funct, 2).result()
        self.assertEqual(output, [(2, 2, 0), (2, 2, 1)])

    def test_mpi_multiple(self):
<<<<<<< HEAD
        with PyMPIExecutor(max_workers=1, cores_per_worker=2, hostname_localhost=True) as p:
=======
        with PyMPISingleTaskExecutor(cores=2, hostname_localhost=True) as p:
            cloudpickle_register(ind=1)
>>>>>>> a1feb9ff
            fs1 = p.submit(mpi_funct, 1)
            fs2 = p.submit(mpi_funct, 2)
            fs3 = p.submit(mpi_funct, 3)
            output = [
                fs1.result(),
                fs2.result(),
                fs3.result(),
            ]
        self.assertEqual(
            output,
            [[(1, 2, 0), (1, 2, 1)], [(2, 2, 0), (2, 2, 1)], [(3, 2, 0), (3, 2, 1)]],
        )<|MERGE_RESOLUTION|>--- conflicted
+++ resolved
@@ -1,10 +1,6 @@
 import unittest
-<<<<<<< HEAD
 from pympipool.mpi.executor import PyMPIExecutor
-=======
-from pympipool.mpi.executor import PyMPISingleTaskExecutor
 from pympipool.shared.executorbase import cloudpickle_register
->>>>>>> a1feb9ff
 
 
 def echo_funct(i):
@@ -21,32 +17,20 @@
 
 class TestTask(unittest.TestCase):
     def test_echo(self):
-<<<<<<< HEAD
         with PyMPIExecutor(max_workers=1, cores_per_worker=2, hostname_localhost=True) as p:
-=======
-        with PyMPISingleTaskExecutor(cores=2, hostname_localhost=True) as p:
             cloudpickle_register(ind=1)
->>>>>>> a1feb9ff
             output = p.submit(echo_funct, 2).result()
         self.assertEqual(output, [2, 2])
 
     def test_mpi(self):
-<<<<<<< HEAD
         with PyMPIExecutor(max_workers=1, cores_per_worker=2, hostname_localhost=True) as p:
-=======
-        with PyMPISingleTaskExecutor(cores=2, hostname_localhost=True) as p:
             cloudpickle_register(ind=1)
->>>>>>> a1feb9ff
             output = p.submit(mpi_funct, 2).result()
         self.assertEqual(output, [(2, 2, 0), (2, 2, 1)])
 
     def test_mpi_multiple(self):
-<<<<<<< HEAD
         with PyMPIExecutor(max_workers=1, cores_per_worker=2, hostname_localhost=True) as p:
-=======
-        with PyMPISingleTaskExecutor(cores=2, hostname_localhost=True) as p:
             cloudpickle_register(ind=1)
->>>>>>> a1feb9ff
             fs1 = p.submit(mpi_funct, 1)
             fs2 = p.submit(mpi_funct, 2)
             fs3 = p.submit(mpi_funct, 3)
