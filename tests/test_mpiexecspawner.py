from concurrent.futures import CancelledError, Future
import importlib.util
from queue import Queue
from time import sleep
import shutil
from sys import platform
import unittest

import numpy as np

from executorlib.task_scheduler.base import TaskSchedulerBase
from executorlib.standalone.interactive.spawner import MpiExecSpawner
from executorlib.task_scheduler.interactive.shared import execute_multiple_tasks
from executorlib.task_scheduler.interactive.blockallocation import BlockAllocationTaskScheduler
from executorlib.task_scheduler.interactive.onetoone import OneProcessTaskScheduler
from executorlib.standalone.interactive.backend import call_funct
from executorlib.standalone.serialize import cloudpickle_register

try:
    import h5py

    skip_h5py_test = False
except ImportError:
    skip_h5py_test = True

skip_mpi4py_test = importlib.util.find_spec("mpi4py") is None


def calc(i):
    return i


def calc_array(i):
    return np.array(i**2)


def echo_funct(i):
    return i


def get_global(memory=None):
    return memory


def set_global():
    return {"memory": np.array([5])}


def mpi_funct(i):
    from mpi4py import MPI

    size = MPI.COMM_WORLD.Get_size()
    rank = MPI.COMM_WORLD.Get_rank()
    return i, size, rank


def raise_error():
    raise RuntimeError


def sleep_one(i):
    sleep(1)
    return i


class TestPyMpiExecutorSerial(unittest.TestCase):
    def test_pympiexecutor_two_workers(self):
        with BlockAllocationTaskScheduler(
            max_workers=2,
            executor_kwargs={},
            spawner=MpiExecSpawner,
        ) as exe:
            cloudpickle_register(ind=1)
            fs_1 = exe.submit(calc, 1)
            fs_2 = exe.submit(calc, 2)
            self.assertEqual(fs_1.result(), 1)
            self.assertEqual(fs_2.result(), 2)
            self.assertTrue(fs_1.done())
            self.assertTrue(fs_2.done())

    def test_max_workers(self):
        with BlockAllocationTaskScheduler(
            max_workers=2,
            executor_kwargs={},
            spawner=MpiExecSpawner,
        ) as exe:
            self.assertEqual(exe.max_workers, 2)

    def test_pympiexecutor_one_worker(self):
        with BlockAllocationTaskScheduler(
            max_workers=1,
            executor_kwargs={},
            spawner=MpiExecSpawner,
        ) as exe:
            cloudpickle_register(ind=1)
            fs_1 = exe.submit(calc, 1)
            fs_2 = exe.submit(calc, 2)
            self.assertEqual(fs_1.result(), 1)
            self.assertEqual(fs_2.result(), 2)
            self.assertTrue(fs_1.done())
            self.assertTrue(fs_2.done())


class TestPyMpiExecutorStepSerial(unittest.TestCase):
    def test_pympiexecutor_two_workers(self):
        with OneProcessTaskScheduler(
            max_cores=2,
            executor_kwargs={},
            spawner=MpiExecSpawner,
        ) as exe:
            cloudpickle_register(ind=1)
            fs_1 = exe.submit(calc, 1)
            fs_2 = exe.submit(calc, 2)
            self.assertEqual(fs_1.result(), 1)
            self.assertEqual(fs_2.result(), 2)
            self.assertTrue(fs_1.done())
            self.assertTrue(fs_2.done())

    def test_max_workers(self):
        with OneProcessTaskScheduler(
            max_workers=2,
            executor_kwargs={},
            spawner=MpiExecSpawner,
        ) as exe:
            self.assertEqual(exe.max_workers, 2)

    def test_pympiexecutor_one_worker(self):
        with OneProcessTaskScheduler(
            max_cores=1,
            executor_kwargs={},
            spawner=MpiExecSpawner,
        ) as exe:
            cloudpickle_register(ind=1)
            fs_1 = exe.submit(calc, 1)
            fs_2 = exe.submit(calc, 2)
            self.assertEqual(fs_1.result(), 1)
            self.assertEqual(fs_2.result(), 2)
            self.assertTrue(fs_1.done())
            self.assertTrue(fs_2.done())


@unittest.skipIf(
    skip_mpi4py_test, "mpi4py is not installed, so the mpi4py tests are skipped."
)
class TestPyMpiExecutorMPI(unittest.TestCase):
    def test_pympiexecutor_one_worker_with_mpi(self):
        with BlockAllocationTaskScheduler(
            max_workers=1,
            executor_kwargs={"cores": 2},
            spawner=MpiExecSpawner,
        ) as exe:
            cloudpickle_register(ind=1)
            fs_1 = exe.submit(mpi_funct, 1)
            self.assertEqual(fs_1.result(), [(1, 2, 0), (1, 2, 1)])
            self.assertTrue(fs_1.done())

    def test_pympiexecutor_one_worker_with_mpi_multiple_submissions(self):
        with BlockAllocationTaskScheduler(
            max_workers=1,
            executor_kwargs={"cores": 2},
            spawner=MpiExecSpawner,
        ) as p:
            cloudpickle_register(ind=1)
            fs1 = p.submit(mpi_funct, 1)
            fs2 = p.submit(mpi_funct, 2)
            fs3 = p.submit(mpi_funct, 3)
            output = [
                fs1.result(),
                fs2.result(),
                fs3.result(),
            ]
        self.assertEqual(
            output,
            [[(1, 2, 0), (1, 2, 1)], [(2, 2, 0), (2, 2, 1)], [(3, 2, 0), (3, 2, 1)]],
        )

    def test_pympiexecutor_one_worker_with_mpi_echo(self):
        with BlockAllocationTaskScheduler(
            max_workers=1,
            executor_kwargs={"cores": 2},
            spawner=MpiExecSpawner,
        ) as p:
            cloudpickle_register(ind=1)
            output = p.submit(echo_funct, 2).result()
        self.assertEqual(output, [2, 2])


@unittest.skipIf(
    skip_mpi4py_test, "mpi4py is not installed, so the mpi4py tests are skipped."
)
class TestPyMpiStepExecutorMPI(unittest.TestCase):
    def test_pympiexecutor_one_worker_with_mpi(self):
        with OneProcessTaskScheduler(
            max_cores=2,
            executor_kwargs={"cores": 2},
            spawner=MpiExecSpawner,
        ) as exe:
            cloudpickle_register(ind=1)
            fs_1 = exe.submit(mpi_funct, 1)
            self.assertEqual(fs_1.result(), [(1, 2, 0), (1, 2, 1)])
            self.assertTrue(fs_1.done())

    def test_pympiexecutor_one_worker_with_mpi_multiple_submissions(self):
        with OneProcessTaskScheduler(
            max_cores=2,
            executor_kwargs={"cores": 2},
            spawner=MpiExecSpawner,
        ) as p:
            cloudpickle_register(ind=1)
            fs1 = p.submit(mpi_funct, 1)
            fs2 = p.submit(mpi_funct, 2)
            fs3 = p.submit(mpi_funct, 3)
            output = [
                fs1.result(),
                fs2.result(),
                fs3.result(),
            ]
        self.assertEqual(
            output,
            [[(1, 2, 0), (1, 2, 1)], [(2, 2, 0), (2, 2, 1)], [(3, 2, 0), (3, 2, 1)]],
        )

    def test_pympiexecutor_one_worker_with_mpi_echo(self):
        with OneProcessTaskScheduler(
            max_cores=2,
            executor_kwargs={"cores": 2},
            spawner=MpiExecSpawner,
        ) as p:
            cloudpickle_register(ind=1)
            output = p.submit(echo_funct, 2).result()
        self.assertEqual(output, [2, 2])


class TestPyMpiExecutorInitFunction(unittest.TestCase):
    def test_internal_memory(self):
        with BlockAllocationTaskScheduler(
            max_workers=1,
            executor_kwargs={
                "cores": 1,
                "init_function": set_global,
            },
            spawner=MpiExecSpawner,
        ) as p:
            f = p.submit(get_global)
            self.assertFalse(f.done())
            self.assertEqual(f.result(), np.array([5]))
            self.assertTrue(f.done())

    def test_call_funct(self):
        self.assertEqual(
            call_funct(
                input_dict={"fn": get_global, "args": (), "kwargs": {}},
                memory={"memory": 4},
            ),
            4,
        )

    def test_execute_task(self):
        f = Future()
        q = Queue()
        q.put({"fn": get_global, "args": (), "kwargs": {}, "future": f})
        q.put({"shutdown": True, "wait": True})
        cloudpickle_register(ind=1)
        execute_multiple_tasks(
            future_queue=q,
            cores=1,
            openmpi_oversubscribe=False,
            spawner=MpiExecSpawner,
            init_function=set_global,
        )
        self.assertEqual(f.result(), np.array([5]))
        q.join()


class TestFuturePool(unittest.TestCase):
    def test_pool_serial(self):
        with BlockAllocationTaskScheduler(
            max_workers=1,
            executor_kwargs={"cores": 1},
            spawner=MpiExecSpawner,
        ) as p:
            output = p.submit(calc_array, i=2)
            self.assertEqual(len(p), 1)
            self.assertTrue(isinstance(output, Future))
            self.assertFalse(output.done())
            sleep(1)
            self.assertTrue(output.done())
            self.assertEqual(len(p), 0)
        self.assertEqual(output.result(), np.array(4))

    def test_executor_multi_submission(self):
        with BlockAllocationTaskScheduler(
            max_workers=1,
            executor_kwargs={"cores": 1},
            spawner=MpiExecSpawner,
        ) as p:
            fs_1 = p.submit(calc_array, i=2)
            fs_2 = p.submit(calc_array, i=2)
            self.assertEqual(fs_1.result(), np.array(4))
            self.assertEqual(fs_2.result(), np.array(4))
            self.assertTrue(fs_1.done())
            self.assertTrue(fs_2.done())

    @unittest.skipIf(platform == "darwin", "Skipping test on macOS due to known issues")
    def test_shutdown(self):
        p = BlockAllocationTaskScheduler(
            max_workers=1,
            executor_kwargs={"cores": 1},
            spawner=MpiExecSpawner,
        )
        fs1 = p.submit(sleep_one, i=2)
        fs2 = p.submit(sleep_one, i=4)
        sleep(1)
        p.shutdown(wait=True, cancel_futures=True)
        self.assertTrue(fs1.done())
        self.assertTrue(fs2.done())
        self.assertEqual(fs1.result(), 2)
        with self.assertRaises(CancelledError):
            fs2.result()

    def test_pool_serial_map(self):
        with BlockAllocationTaskScheduler(
            max_workers=1,
            executor_kwargs={"cores": 1},
            spawner=MpiExecSpawner,
        ) as p:
            output = p.map(calc_array, [1, 2, 3])
        self.assertEqual(list(output), [np.array(1), np.array(4), np.array(9)])

    def test_executor_exception(self):
        with self.assertRaises(RuntimeError):
            with BlockAllocationTaskScheduler(
                max_workers=1,
                executor_kwargs={"cores": 1},
                spawner=MpiExecSpawner,
            ) as p:
                fs = p.submit(raise_error)
                fs.result()

    def test_executor_exception_future(self):
        with self.assertRaises(RuntimeError):
            with BlockAllocationTaskScheduler(
                max_workers=1,
                executor_kwargs={"cores": 1},
                spawner=MpiExecSpawner,
            ) as p:
                fs = p.submit(raise_error)
                fs.result()

    @unittest.skipIf(
        skip_mpi4py_test, "mpi4py is not installed, so the mpi4py tests are skipped."
    )
    def test_meta(self):
        meta_data_exe_dict = {
            "cores": 2,
            "spawner": "<class 'executorlib.standalone.interactive.spawner.MpiExecSpawner'>",
            "hostname_localhost": True,
            "init_function": None,
            "cwd": None,
            "openmpi_oversubscribe": False,
            "max_workers": 1,
        }
        with BlockAllocationTaskScheduler(
            max_workers=1,
            executor_kwargs={
                "cores": 2,
                "hostname_localhost": True,
                "init_function": None,
                "cwd": None,
                "openmpi_oversubscribe": False,
            },
            spawner=MpiExecSpawner,
        ) as exe:
            for k, v in meta_data_exe_dict.items():
                if k != "spawner":
                    self.assertEqual(exe.info[k], v)
                else:
                    self.assertEqual(str(exe.info[k]), v)
        with TaskSchedulerBase() as exe:
            self.assertIsNone(exe.info)

    def test_meta_step(self):
        meta_data_exe_dict = {
            "cores": 2,
            "spawner": "<class 'executorlib.standalone.interactive.spawner.MpiExecSpawner'>",
            "hostname_localhost": True,
            "cwd": None,
            "openmpi_oversubscribe": False,
            "max_cores": 2,
        }
        with OneProcessTaskScheduler(
            max_cores=2,
            executor_kwargs={
                "cores": 2,
                "hostname_localhost": True,
                "cwd": None,
                "openmpi_oversubscribe": False,
            },
            spawner=MpiExecSpawner,
        ) as exe:
            for k, v in meta_data_exe_dict.items():
                if k != "spawner":
                    self.assertEqual(exe.info[k], v)
                else:
                    self.assertEqual(str(exe.info[k]), v)

    @unittest.skipIf(
        skip_mpi4py_test, "mpi4py is not installed, so the mpi4py tests are skipped."
    )
    def test_pool_multi_core(self):
        with BlockAllocationTaskScheduler(
            max_workers=1,
            executor_kwargs={"cores": 2},
            spawner=MpiExecSpawner,
        ) as p:
            output = p.submit(mpi_funct, i=2)
            self.assertEqual(len(p), 1)
            self.assertTrue(isinstance(output, Future))
            self.assertFalse(output.done())
            sleep(2)
            self.assertTrue(output.done())
            self.assertEqual(len(p), 0)
        self.assertEqual(output.result(), [(2, 2, 0), (2, 2, 1)])

    @unittest.skipIf(
        skip_mpi4py_test, "mpi4py is not installed, so the mpi4py tests are skipped."
    )
    def test_pool_multi_core_map(self):
        with BlockAllocationTaskScheduler(
            max_workers=1,
            executor_kwargs={"cores": 2},
            spawner=MpiExecSpawner,
        ) as p:
            output = p.map(mpi_funct, [1, 2, 3])
        self.assertEqual(
            list(output),
            [[(1, 2, 0), (1, 2, 1)], [(2, 2, 0), (2, 2, 1)], [(3, 2, 0), (3, 2, 1)]],
        )

    def test_execute_task_failed_no_argument(self):
        f = Future()
        q = Queue()
        q.put({"fn": calc_array, "args": (), "kwargs": {}, "future": f})
        q.put({"shutdown": True, "wait": True})
        cloudpickle_register(ind=1)
        execute_tasks(
            future_queue=q,
            cores=1,
            openmpi_oversubscribe=False,
            spawner=MpiExecSpawner,
        )
        with self.assertRaises(TypeError):
<<<<<<< HEAD
            execute_multiple_tasks(
                future_queue=q,
                cores=1,
                openmpi_oversubscribe=False,
                spawner=MpiExecSpawner,
            )
=======
>>>>>>> fd826ae8
            f.result()
        q.join()

    def test_execute_task_failed_wrong_argument(self):
        f = Future()
        q = Queue()
        q.put({"fn": calc_array, "args": (), "kwargs": {"j": 4}, "future": f})
        q.put({"shutdown": True, "wait": True})
        cloudpickle_register(ind=1)
        execute_tasks(
            future_queue=q,
            cores=1,
            openmpi_oversubscribe=False,
            spawner=MpiExecSpawner,
        )
        with self.assertRaises(TypeError):
<<<<<<< HEAD
            execute_multiple_tasks(
                future_queue=q,
                cores=1,
                openmpi_oversubscribe=False,
                spawner=MpiExecSpawner,
            )
=======
>>>>>>> fd826ae8
            f.result()
        q.join()

    def test_execute_task(self):
        f = Future()
        q = Queue()
        q.put({"fn": calc_array, "args": (), "kwargs": {"i": 2}, "future": f})
        q.put({"shutdown": True, "wait": True})
        cloudpickle_register(ind=1)
        execute_multiple_tasks(
            future_queue=q,
            cores=1,
            openmpi_oversubscribe=False,
            spawner=MpiExecSpawner,
        )
        self.assertEqual(f.result(), np.array(4))
        q.join()

    @unittest.skipIf(
        skip_mpi4py_test, "mpi4py is not installed, so the mpi4py tests are skipped."
    )
    def test_execute_task_parallel(self):
        f = Future()
        q = Queue()
        q.put({"fn": calc_array, "args": (), "kwargs": {"i": 2}, "future": f})
        q.put({"shutdown": True, "wait": True})
        cloudpickle_register(ind=1)
        execute_multiple_tasks(
            future_queue=q,
            cores=2,
            openmpi_oversubscribe=False,
            spawner=MpiExecSpawner,
        )
        self.assertEqual(f.result(), [np.array(4), np.array(4)])
        q.join()


class TestFuturePoolCache(unittest.TestCase):
    def tearDown(self):
        shutil.rmtree("executorlib_cache", ignore_errors=True)

    @unittest.skipIf(
        skip_h5py_test, "h5py is not installed, so the h5py tests are skipped."
    )
    def test_execute_task_cache(self):
        f = Future()
        q = Queue()
        q.put({"fn": calc, "args": (), "kwargs": {"i": 1}, "future": f})
        q.put({"shutdown": True, "wait": True})
        cloudpickle_register(ind=1)
        execute_multiple_tasks(
            future_queue=q,
            cores=1,
            openmpi_oversubscribe=False,
            spawner=MpiExecSpawner,
            cache_directory="executorlib_cache",
        )
        self.assertEqual(f.result(), 1)
        q.join()

    @unittest.skipIf(
        skip_h5py_test, "h5py is not installed, so the h5py tests are skipped."
    )
    def test_execute_task_cache_failed_no_argument(self):
        f = Future()
        q = Queue()
        q.put({"fn": calc_array, "args": (), "kwargs": {}, "future": f})
        q.put({"shutdown": True, "wait": True})
        cloudpickle_register(ind=1)
        execute_tasks(
            future_queue=q,
            cores=1,
            openmpi_oversubscribe=False,
            spawner=MpiExecSpawner,
            cache_directory="executorlib_cache",
        )
        with self.assertRaises(TypeError):
<<<<<<< HEAD
            execute_multiple_tasks(
                future_queue=q,
                cores=1,
                openmpi_oversubscribe=False,
                spawner=MpiExecSpawner,
                cache_directory="executorlib_cache",
            )
=======
            f.result()
>>>>>>> fd826ae8
        q.join()<|MERGE_RESOLUTION|>--- conflicted
+++ resolved
@@ -450,15 +450,6 @@
             spawner=MpiExecSpawner,
         )
         with self.assertRaises(TypeError):
-<<<<<<< HEAD
-            execute_multiple_tasks(
-                future_queue=q,
-                cores=1,
-                openmpi_oversubscribe=False,
-                spawner=MpiExecSpawner,
-            )
-=======
->>>>>>> fd826ae8
             f.result()
         q.join()
 
@@ -475,15 +466,6 @@
             spawner=MpiExecSpawner,
         )
         with self.assertRaises(TypeError):
-<<<<<<< HEAD
-            execute_multiple_tasks(
-                future_queue=q,
-                cores=1,
-                openmpi_oversubscribe=False,
-                spawner=MpiExecSpawner,
-            )
-=======
->>>>>>> fd826ae8
             f.result()
         q.join()
 
@@ -561,15 +543,5 @@
             cache_directory="executorlib_cache",
         )
         with self.assertRaises(TypeError):
-<<<<<<< HEAD
-            execute_multiple_tasks(
-                future_queue=q,
-                cores=1,
-                openmpi_oversubscribe=False,
-                spawner=MpiExecSpawner,
-                cache_directory="executorlib_cache",
-            )
-=======
             f.result()
->>>>>>> fd826ae8
         q.join()