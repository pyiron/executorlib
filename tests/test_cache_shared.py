from concurrent.futures import Future
import os
import shutil
import unittest


try:
<<<<<<< HEAD
    from executorlib.shared.serialize import serialize_funct_h5
    from executorlib.shared.hdf import dump
=======
>>>>>>> 8561d56b
    from executorlib.shared.cache import (
        FutureItem,
        execute_task_in_file,
        _check_task_output,
    )
    from executorlib.shared.hdf import dump
    from executorlib.shared.serialize import serialize_funct_h5

    skip_h5io_test = False
except ImportError:
    skip_h5io_test = True


def my_funct(a, b):
    return a + b


@unittest.skipIf(
    skip_h5io_test, "h5io is not installed, so the h5io tests are skipped."
)
class TestSharedFunctions(unittest.TestCase):
    def test_execute_function_mixed(self):
        cache_directory = os.path.abspath("cache")
        os.makedirs(cache_directory, exist_ok=True)
        task_key, data_dict = serialize_funct_h5(
            my_funct,
            1,
            b=2,
        )
        file_name = os.path.join(cache_directory, task_key + ".h5in")
        dump(file_name=file_name, data_dict=data_dict)
        execute_task_in_file(file_name=file_name)
        future_obj = Future()
        _check_task_output(
            task_key=task_key, future_obj=future_obj, cache_directory=cache_directory
        )
        self.assertTrue(future_obj.done())
        self.assertEqual(future_obj.result(), 3)
        future_file_obj = FutureItem(
            file_name=os.path.join(cache_directory, task_key + ".h5out")
        )
        self.assertTrue(future_file_obj.done())
        self.assertEqual(future_file_obj.result(), 3)

    def test_execute_function_args(self):
        cache_directory = os.path.abspath("cache")
        os.makedirs(cache_directory, exist_ok=True)
        task_key, data_dict = serialize_funct_h5(
            my_funct,
            1,
            2,
        )
        file_name = os.path.join(cache_directory, task_key + ".h5in")
        dump(file_name=file_name, data_dict=data_dict)
        execute_task_in_file(file_name=file_name)
        future_obj = Future()
        _check_task_output(
            task_key=task_key, future_obj=future_obj, cache_directory=cache_directory
        )
        self.assertTrue(future_obj.done())
        self.assertEqual(future_obj.result(), 3)
        future_file_obj = FutureItem(
            file_name=os.path.join(cache_directory, task_key + ".h5out")
        )
        self.assertTrue(future_file_obj.done())
        self.assertEqual(future_file_obj.result(), 3)

    def test_execute_function_kwargs(self):
        cache_directory = os.path.abspath("cache")
        os.makedirs(cache_directory, exist_ok=True)
        task_key, data_dict = serialize_funct_h5(
            my_funct,
            a=1,
            b=2,
        )
        file_name = os.path.join(cache_directory, task_key + ".h5in")
        dump(file_name=file_name, data_dict=data_dict)
        execute_task_in_file(file_name=file_name)
        future_obj = Future()
        _check_task_output(
            task_key=task_key, future_obj=future_obj, cache_directory=cache_directory
        )
        self.assertTrue(future_obj.done())
        self.assertEqual(future_obj.result(), 3)
        future_file_obj = FutureItem(
            file_name=os.path.join(cache_directory, task_key + ".h5out")
        )
        self.assertTrue(future_file_obj.done())
        self.assertEqual(future_file_obj.result(), 3)

    def tearDown(self):
        if os.path.exists("cache"):
            shutil.rmtree("cache")<|MERGE_RESOLUTION|>--- conflicted
+++ resolved
@@ -5,11 +5,7 @@
 
 
 try:
-<<<<<<< HEAD
-    from executorlib.shared.serialize import serialize_funct_h5
     from executorlib.shared.hdf import dump
-=======
->>>>>>> 8561d56b
     from executorlib.shared.cache import (
         FutureItem,
         execute_task_in_file,
