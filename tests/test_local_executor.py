from concurrent.futures import CancelledError, Future
import importlib.util
from queue import Queue
from time import sleep
import unittest

import numpy as np

from pympipool.scheduler.local import (
    PyLocalExecutor,
    PyLocalStepExecutor,
    MpiExecInterface,
)
from pympipool.shared.backend import call_funct
from pympipool.shared.executorbase import (
    cloudpickle_register,
    execute_parallel_tasks,
    ExecutorBase,
)


skip_mpi4py_test = importlib.util.find_spec("mpi4py") is None


def calc(i):
    return i


def calc_array(i):
    return np.array(i**2)


def echo_funct(i):
    return i


def get_global(memory=None):
    return memory


def set_global():
    return {"memory": np.array([5])}


def mpi_funct(i):
    from mpi4py import MPI

    size = MPI.COMM_WORLD.Get_size()
    rank = MPI.COMM_WORLD.Get_rank()
    return i, size, rank


def raise_error():
    raise RuntimeError


def sleep_one(i):
    sleep(1)
    return i


class TestPyMpiExecutorSerial(unittest.TestCase):
    def test_pympiexecutor_two_workers(self):
        with PyLocalExecutor(
            max_workers=2, executor_kwargs={"hostname_localhost": True}
        ) as exe:
            cloudpickle_register(ind=1)
            fs_1 = exe.submit(calc, 1)
            fs_2 = exe.submit(calc, 2)
            self.assertEqual(fs_1.result(), 1)
            self.assertEqual(fs_2.result(), 2)
            self.assertTrue(fs_1.done())
            self.assertTrue(fs_2.done())

    def test_pympiexecutor_one_worker(self):
        with PyLocalExecutor(
            max_workers=1, executor_kwargs={"hostname_localhost": True}
        ) as exe:
            cloudpickle_register(ind=1)
            fs_1 = exe.submit(calc, 1)
            fs_2 = exe.submit(calc, 2)
            self.assertEqual(fs_1.result(), 1)
            self.assertEqual(fs_2.result(), 2)
            self.assertTrue(fs_1.done())
            self.assertTrue(fs_2.done())

<<<<<<< HEAD
=======
    def test_pympiexecutor_errors(self):
        with self.assertRaises(TypeError):
            PyLocalExecutor(
                max_workers=1,
                executor_kwargs={
                    "cores": 1,
                    "threads_per_core": 2,
                    "hostname_localhost": True,
                },
            )
        with self.assertRaises(TypeError):
            PyLocalExecutor(
                max_workers=1,
                executor_kwargs={
                    "cores": 1,
                    "gpus_per_core": 1,
                    "hostname_localhost": True,
                },
            )

>>>>>>> 0918be12

class TestPyMpiExecutorStepSerial(unittest.TestCase):
    def test_pympiexecutor_two_workers(self):
        with PyLocalStepExecutor(
            max_cores=2, executor_kwargs={"hostname_localhost": True}
        ) as exe:
            cloudpickle_register(ind=1)
            fs_1 = exe.submit(calc, 1)
            fs_2 = exe.submit(calc, 2)
            self.assertEqual(fs_1.result(), 1)
            self.assertEqual(fs_2.result(), 2)
            self.assertTrue(fs_1.done())
            self.assertTrue(fs_2.done())

    def test_pympiexecutor_one_worker(self):
        with PyLocalStepExecutor(
            max_cores=1, executor_kwargs={"hostname_localhost": True}
        ) as exe:
            cloudpickle_register(ind=1)
            fs_1 = exe.submit(calc, 1)
            fs_2 = exe.submit(calc, 2)
            self.assertEqual(fs_1.result(), 1)
            self.assertEqual(fs_2.result(), 2)
            self.assertTrue(fs_1.done())
            self.assertTrue(fs_2.done())


@unittest.skipIf(
    skip_mpi4py_test, "mpi4py is not installed, so the mpi4py tests are skipped."
)
class TestPyMpiExecutorMPI(unittest.TestCase):
    def test_pympiexecutor_one_worker_with_mpi(self):
        with PyLocalExecutor(
            max_workers=1,
            executor_kwargs={"cores": 2, "hostname_localhost": True},
        ) as exe:
            cloudpickle_register(ind=1)
            fs_1 = exe.submit(mpi_funct, 1)
            self.assertEqual(fs_1.result(), [(1, 2, 0), (1, 2, 1)])
            self.assertTrue(fs_1.done())

    def test_pympiexecutor_one_worker_with_mpi_multiple_submissions(self):
        with PyLocalExecutor(
            max_workers=1,
            executor_kwargs={"cores": 2, "hostname_localhost": True},
        ) as p:
            cloudpickle_register(ind=1)
            fs1 = p.submit(mpi_funct, 1)
            fs2 = p.submit(mpi_funct, 2)
            fs3 = p.submit(mpi_funct, 3)
            output = [
                fs1.result(),
                fs2.result(),
                fs3.result(),
            ]
        self.assertEqual(
            output,
            [[(1, 2, 0), (1, 2, 1)], [(2, 2, 0), (2, 2, 1)], [(3, 2, 0), (3, 2, 1)]],
        )

    def test_pympiexecutor_one_worker_with_mpi_echo(self):
        with PyLocalExecutor(
            max_workers=1,
            executor_kwargs={"cores": 2, "hostname_localhost": True},
        ) as p:
            cloudpickle_register(ind=1)
            output = p.submit(echo_funct, 2).result()
        self.assertEqual(output, [2, 2])


@unittest.skipIf(
    skip_mpi4py_test, "mpi4py is not installed, so the mpi4py tests are skipped."
)
class TestPyMpiStepExecutorMPI(unittest.TestCase):
    def test_pympiexecutor_one_worker_with_mpi(self):
        with PyLocalStepExecutor(
            max_cores=2,
            executor_kwargs={"cores": 2, "hostname_localhost": True},
        ) as exe:
            cloudpickle_register(ind=1)
            fs_1 = exe.submit(mpi_funct, 1)
            self.assertEqual(fs_1.result(), [(1, 2, 0), (1, 2, 1)])
            self.assertTrue(fs_1.done())

    def test_pympiexecutor_one_worker_with_mpi_multiple_submissions(self):
        with PyLocalStepExecutor(
            max_cores=2,
            executor_kwargs={"cores": 2, "hostname_localhost": True},
        ) as p:
            cloudpickle_register(ind=1)
            fs1 = p.submit(mpi_funct, 1)
            fs2 = p.submit(mpi_funct, 2)
            fs3 = p.submit(mpi_funct, 3)
            output = [
                fs1.result(),
                fs2.result(),
                fs3.result(),
            ]
        self.assertEqual(
            output,
            [[(1, 2, 0), (1, 2, 1)], [(2, 2, 0), (2, 2, 1)], [(3, 2, 0), (3, 2, 1)]],
        )

    def test_pympiexecutor_one_worker_with_mpi_echo(self):
        with PyLocalStepExecutor(
            max_cores=2,
            executor_kwargs={"cores": 2, "hostname_localhost": True},
        ) as p:
            cloudpickle_register(ind=1)
            output = p.submit(echo_funct, 2).result()
        self.assertEqual(output, [2, 2])


class TestPyMpiExecutorInitFunction(unittest.TestCase):
    def test_internal_memory(self):
        with PyLocalExecutor(
            max_workers=1,
            executor_kwargs={
                "cores": 1,
                "init_function": set_global,
                "hostname_localhost": True,
            },
        ) as p:
            f = p.submit(get_global)
            self.assertFalse(f.done())
            self.assertEqual(f.result(), np.array([5]))
            self.assertTrue(f.done())

    def test_call_funct(self):
        self.assertEqual(
            call_funct(
                input_dict={"fn": get_global, "args": (), "kwargs": {}},
                memory={"memory": 4},
            ),
            4,
        )

    def test_execute_task(self):
        f = Future()
        q = Queue()
        q.put({"fn": get_global, "args": (), "kwargs": {}, "future": f})
        q.put({"shutdown": True, "wait": True})
        cloudpickle_register(ind=1)
        execute_parallel_tasks(
            future_queue=q,
            cores=1,
            oversubscribe=False,
            interface_class=MpiExecInterface,
            hostname_localhost=True,
            init_function=set_global,
        )
        self.assertEqual(f.result(), np.array([5]))
        q.join()


class TestFuturePool(unittest.TestCase):
    def test_pool_serial(self):
        with PyLocalExecutor(
            max_workers=1,
            executor_kwargs={"cores": 1, "hostname_localhost": True},
        ) as p:
            output = p.submit(calc_array, i=2)
            self.assertEqual(len(p), 1)
            self.assertTrue(isinstance(output, Future))
            self.assertFalse(output.done())
            sleep(1)
            self.assertTrue(output.done())
            self.assertEqual(len(p), 0)
        self.assertEqual(output.result(), np.array(4))

    def test_executor_multi_submission(self):
        with PyLocalExecutor(
            max_workers=1,
            executor_kwargs={"cores": 1, "hostname_localhost": True},
        ) as p:
            fs_1 = p.submit(calc_array, i=2)
            fs_2 = p.submit(calc_array, i=2)
            self.assertEqual(fs_1.result(), np.array(4))
            self.assertEqual(fs_2.result(), np.array(4))
            self.assertTrue(fs_1.done())
            self.assertTrue(fs_2.done())

    def test_shutdown(self):
        p = PyLocalExecutor(
            max_workers=1,
            executor_kwargs={"cores": 1, "hostname_localhost": True},
        )
        fs1 = p.submit(sleep_one, i=2)
        fs2 = p.submit(sleep_one, i=4)
        sleep(1)
        p.shutdown(wait=True, cancel_futures=True)
        self.assertTrue(fs1.done())
        self.assertTrue(fs2.done())
        self.assertEqual(fs1.result(), 2)
        with self.assertRaises(CancelledError):
            fs2.result()

    def test_pool_serial_map(self):
        with PyLocalExecutor(
            max_workers=1,
            executor_kwargs={"cores": 1, "hostname_localhost": True},
        ) as p:
            output = p.map(calc_array, [1, 2, 3])
        self.assertEqual(list(output), [np.array(1), np.array(4), np.array(9)])

    def test_executor_exception(self):
        with self.assertRaises(RuntimeError):
            with PyLocalExecutor(
                max_workers=1,
                executor_kwargs={"cores": 1, "hostname_localhost": True},
            ) as p:
                p.submit(raise_error)

    def test_executor_exception_future(self):
        with self.assertRaises(RuntimeError):
            with PyLocalExecutor(
                max_workers=1,
                executor_kwargs={"cores": 1, "hostname_localhost": True},
            ) as p:
                fs = p.submit(raise_error)
                fs.result()

    @unittest.skipIf(
        skip_mpi4py_test, "mpi4py is not installed, so the mpi4py tests are skipped."
    )
    def test_meta(self):
        meta_data_exe_dict = {
            "cores": 2,
            "interface_class": "<class 'pympipool.shared.interface.MpiExecInterface'>",
            "hostname_localhost": True,
            "init_function": None,
            "cwd": None,
            "oversubscribe": False,
            "max_workers": 1,
        }
        with PyLocalExecutor(
            max_workers=1,
            executor_kwargs={
                "cores": 2,
                "hostname_localhost": True,
                "init_function": None,
                "cwd": None,
                "oversubscribe": False
            },
        ) as exe:
            for k, v in meta_data_exe_dict.items():
                if k != "interface_class":
                    self.assertEqual(exe.info[k], v)
                else:
                    self.assertEqual(str(exe.info[k]), v)
        with ExecutorBase() as exe:
            self.assertIsNone(exe.info)

    def test_meta_step(self):
        meta_data_exe_dict = {
            "cores": 2,
            "interface_class": "<class 'pympipool.shared.interface.MpiExecInterface'>",
            "hostname_localhost": True,
            "cwd": None,
            "oversubscribe": False,
            "max_cores": 2,
        }
        with PyLocalStepExecutor(
            max_cores=2,
            executor_kwargs={
                "cores": 2,
                "hostname_localhost": True,
                "cwd": None,
                "oversubscribe": False,
            },
        ) as exe:
            for k, v in meta_data_exe_dict.items():
                if k != "interface_class":
                    self.assertEqual(exe.info[k], v)
                else:
                    self.assertEqual(str(exe.info[k]), v)

    @unittest.skipIf(
        skip_mpi4py_test, "mpi4py is not installed, so the mpi4py tests are skipped."
    )
    def test_pool_multi_core(self):
        with PyLocalExecutor(
            max_workers=1,
            executor_kwargs={"cores": 2, "hostname_localhost": True},
        ) as p:
            output = p.submit(mpi_funct, i=2)
            self.assertEqual(len(p), 1)
            self.assertTrue(isinstance(output, Future))
            self.assertFalse(output.done())
            sleep(1)
            self.assertTrue(output.done())
            self.assertEqual(len(p), 0)
        self.assertEqual(output.result(), [(2, 2, 0), (2, 2, 1)])

    @unittest.skipIf(
        skip_mpi4py_test, "mpi4py is not installed, so the mpi4py tests are skipped."
    )
    def test_pool_multi_core_map(self):
        with PyLocalExecutor(
            max_workers=1,
            executor_kwargs={"cores": 2, "hostname_localhost": True},
        ) as p:
            output = p.map(mpi_funct, [1, 2, 3])
        self.assertEqual(
            list(output),
            [[(1, 2, 0), (1, 2, 1)], [(2, 2, 0), (2, 2, 1)], [(3, 2, 0), (3, 2, 1)]],
        )

    def test_execute_task_failed_no_argument(self):
        f = Future()
        q = Queue()
        q.put({"fn": calc_array, "args": (), "kwargs": {}, "future": f})
        cloudpickle_register(ind=1)
        with self.assertRaises(TypeError):
            execute_parallel_tasks(
                future_queue=q,
                cores=1,
                oversubscribe=False,
                interface_class=MpiExecInterface,
                hostname_localhost=True,
            )
        q.join()

    def test_execute_task_failed_wrong_argument(self):
        f = Future()
        q = Queue()
        q.put({"fn": calc_array, "args": (), "kwargs": {"j": 4}, "future": f})
        cloudpickle_register(ind=1)
        with self.assertRaises(TypeError):
            execute_parallel_tasks(
                future_queue=q,
                cores=1,
                oversubscribe=False,
                interface_class=MpiExecInterface,
                hostname_localhost=True,
            )
        q.join()

    def test_execute_task(self):
        f = Future()
        q = Queue()
        q.put({"fn": calc_array, "args": (), "kwargs": {"i": 2}, "future": f})
        q.put({"shutdown": True, "wait": True})
        cloudpickle_register(ind=1)
        execute_parallel_tasks(
            future_queue=q,
            cores=1,
            oversubscribe=False,
            interface_class=MpiExecInterface,
            hostname_localhost=True,
        )
        self.assertEqual(f.result(), np.array(4))
        q.join()

    @unittest.skipIf(
        skip_mpi4py_test, "mpi4py is not installed, so the mpi4py tests are skipped."
    )
    def test_execute_task_parallel(self):
        f = Future()
        q = Queue()
        q.put({"fn": calc_array, "args": (), "kwargs": {"i": 2}, "future": f})
        q.put({"shutdown": True, "wait": True})
        cloudpickle_register(ind=1)
        execute_parallel_tasks(
            future_queue=q,
            cores=2,
            oversubscribe=False,
            interface_class=MpiExecInterface,
            hostname_localhost=True,
        )
        self.assertEqual(f.result(), [np.array(4), np.array(4)])
        q.join()<|MERGE_RESOLUTION|>--- conflicted
+++ resolved
@@ -62,7 +62,8 @@
 class TestPyMpiExecutorSerial(unittest.TestCase):
     def test_pympiexecutor_two_workers(self):
         with PyLocalExecutor(
-            max_workers=2, executor_kwargs={"hostname_localhost": True}
+            max_workers=2,
+            executor_kwargs={"hostname_localhost": True},
         ) as exe:
             cloudpickle_register(ind=1)
             fs_1 = exe.submit(calc, 1)
@@ -84,29 +85,6 @@
             self.assertTrue(fs_1.done())
             self.assertTrue(fs_2.done())
 
-<<<<<<< HEAD
-=======
-    def test_pympiexecutor_errors(self):
-        with self.assertRaises(TypeError):
-            PyLocalExecutor(
-                max_workers=1,
-                executor_kwargs={
-                    "cores": 1,
-                    "threads_per_core": 2,
-                    "hostname_localhost": True,
-                },
-            )
-        with self.assertRaises(TypeError):
-            PyLocalExecutor(
-                max_workers=1,
-                executor_kwargs={
-                    "cores": 1,
-                    "gpus_per_core": 1,
-                    "hostname_localhost": True,
-                },
-            )
-
->>>>>>> 0918be12
 
 class TestPyMpiExecutorStepSerial(unittest.TestCase):
     def test_pympiexecutor_two_workers(self):
