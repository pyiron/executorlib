from concurrent.futures import as_completed, Future, Executor
from queue import Queue
import unittest
from pympipool.shared.broker import (
    executor_broker,
    _execute_task_dict,
    _get_future_done,
    _get_executor_list,
)

from pympipool.interfaces.taskbroker import HPCExecutor


def calc(i):
    return i


def mpi_funct(i):
    from mpi4py import MPI
    size = MPI.COMM_WORLD.Get_size()
    rank = MPI.COMM_WORLD.Get_rank()
    return i, size, rank


class TestFutureCreation(unittest.TestCase):
    def test_get_future_done(self):
        f = _get_future_done()
        self.assertTrue(isinstance(f, Future))
        self.assertTrue(f.done())


class TestMetaExecutorFuture(unittest.TestCase):
    def test_meta_executor_future(self):
        meta_future = _get_executor_list(max_workers=1)[0]
        self.assertTrue(isinstance(meta_future.future, Future))
        self.assertTrue(isinstance(meta_future.executor, Executor))
        self.assertTrue(meta_future.done())
        self.assertEqual(meta_future, next(as_completed([meta_future])))
        meta_future.submit(task_dict={"shutdown": True, "wait": True, "future": _get_future_done()})

    def test_execute_task_dict(self):
        meta_future_lst = _get_executor_list(max_workers=1)
        f = Future()
        self.assertTrue(_execute_task_dict(
            task_dict={"fn": calc, "args": (1,), "kwargs": {}, "future": f},
            meta_future_lst=meta_future_lst
        ))
        self.assertEqual(f.result(), 1)
        self.assertTrue(f.done())
        self.assertFalse(_execute_task_dict(
            task_dict={"shutdown": True, "wait": True},
            meta_future_lst=meta_future_lst
        ))

    def test_executor_broker(self):
        q = Queue()
        f = Future()
        q.put({"fn": calc, "args": (1,), "kwargs": {}, "future": f})
        q.put({"shutdown": True, "wait": True})
        executor_broker(future_queue=q, max_workers=1)
        self.assertTrue(f.done())
        self.assertEqual(f.result(), 1)
        q.join()


class TestMetaExecutor(unittest.TestCase):
    def test_meta_executor_serial(self):
        with HPCExecutor(max_workers=2) as exe:
            fs_1 = exe.submit(calc, 1)
            fs_2 = exe.submit(calc, 2)
            self.assertEqual(fs_1.result(), 1)
            self.assertEqual(fs_2.result(), 2)
            self.assertTrue(fs_1.done())
            self.assertTrue(fs_2.done())

<<<<<<< HEAD
    def test_meta_executor_single(self):
        with HPCExecutor(max_workers=1) as exe:
            fs_1 = exe.submit(calc, 1)
            fs_2 = exe.submit(calc, 2)
            self.assertEqual(fs_1.result(), 1)
            self.assertEqual(fs_2.result(), 2)
            self.assertTrue(fs_1.done())
            self.assertTrue(fs_2.done())
=======
    def test_meta_executor_parallel(self):
        with HPCExecutor(max_workers=1, cores_per_worker=2) as exe:
            fs_1 = exe.submit(mpi_funct, 1)
            self.assertEqual(fs_1.result(), [(1, 2, 0), (1, 2, 1)])
            self.assertTrue(fs_1.done())
>>>>>>> cd7b3f17
<|MERGE_RESOLUTION|>--- conflicted
+++ resolved
@@ -73,7 +73,6 @@
             self.assertTrue(fs_1.done())
             self.assertTrue(fs_2.done())
 
-<<<<<<< HEAD
     def test_meta_executor_single(self):
         with HPCExecutor(max_workers=1) as exe:
             fs_1 = exe.submit(calc, 1)
@@ -82,10 +81,9 @@
             self.assertEqual(fs_2.result(), 2)
             self.assertTrue(fs_1.done())
             self.assertTrue(fs_2.done())
-=======
+
     def test_meta_executor_parallel(self):
         with HPCExecutor(max_workers=1, cores_per_worker=2) as exe:
             fs_1 = exe.submit(mpi_funct, 1)
             self.assertEqual(fs_1.result(), [(1, 2, 0), (1, 2, 1)])
-            self.assertTrue(fs_1.done())
->>>>>>> cd7b3f17
+            self.assertTrue(fs_1.done())