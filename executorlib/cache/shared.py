--- conflicted
+++ resolved
@@ -83,11 +83,8 @@
     cache_directory: str,
     cores_per_worker: int,
     execute_function: callable,
-<<<<<<< HEAD
+    cwd: Optional[str],
     terminate_function: Optional[callable] = None,
-=======
-    cwd: Optional[str],
->>>>>>> df966af1
 ) -> None:
     """
     Execute tasks stored in a queue using HDF5 files.
@@ -97,11 +94,8 @@
         cache_directory (str): The directory to store the HDF5 files.
         cores_per_worker (int): The number of cores per worker.
         execute_function (callable): The function to execute the tasks.
-<<<<<<< HEAD
+        cwd (str/None): current working directory where the parallel python task is executed
         terminate_function (callable): The function to terminate the tasks.
-=======
-        cwd (str/None): current working directory where the parallel python task is executed
->>>>>>> df966af1
 
     Returns:
         None
