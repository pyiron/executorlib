--- conflicted
+++ resolved
@@ -60,11 +60,7 @@
                                       debugging purposes and to get an overview of the specified dependencies.
         plot_dependency_graph_filename (str): Name of the file to store the plotted graph in.
         log_obj_size (bool): Enable debug mode which reports the size of the communicated objects.
-<<<<<<< HEAD
-        terminate_tasks_on_shutdown (bool): Shutdown all tasks when the Executor is shutdown, this is the default.
         write_error_file (boolean): Enable writing error.out files when the computation of a Python function fails
-=======
->>>>>>> 09ae798c
 
     Examples:
         ```
@@ -102,7 +98,6 @@
         plot_dependency_graph: bool = False,
         plot_dependency_graph_filename: Optional[str] = None,
         log_obj_size: bool = False,
-        terminate_tasks_on_shutdown: bool = True,
         write_error_file: bool = False,
     ):
         """
@@ -146,11 +141,7 @@
                                           debugging purposes and to get an overview of the specified dependencies.
             plot_dependency_graph_filename (str): Name of the file to store the plotted graph in.
             log_obj_size (bool): Enable debug mode which reports the size of the communicated objects.
-<<<<<<< HEAD
-            terminate_tasks_on_shutdown (bool): Shutdown all tasks when the Executor is shutdown, this is the default.
             write_error_file (boolean): Enable writing error.out files when the computation of a Python function fails
-=======
->>>>>>> 09ae798c
 
         """
         default_resource_dict: dict = {
@@ -257,11 +248,7 @@
                                       debugging purposes and to get an overview of the specified dependencies.
         plot_dependency_graph_filename (str): Name of the file to store the plotted graph in.
         log_obj_size (bool): Enable debug mode which reports the size of the communicated objects.
-<<<<<<< HEAD
-        terminate_tasks_on_shutdown (bool): Shutdown all tasks when the Executor is shutdown, this is the default.
         write_error_file (boolean): Enable writing error.out files when the computation of a Python function fails
-=======
->>>>>>> 09ae798c
 
     Examples:
         ```
@@ -298,7 +285,6 @@
         plot_dependency_graph: bool = False,
         plot_dependency_graph_filename: Optional[str] = None,
         log_obj_size: bool = False,
-        terminate_tasks_on_shutdown: bool = True,
         write_error_file: bool = False,
     ):
         """
@@ -345,11 +331,7 @@
                                           debugging purposes and to get an overview of the specified dependencies.
             plot_dependency_graph_filename (str): Name of the file to store the plotted graph in.
             log_obj_size (bool): Enable debug mode which reports the size of the communicated objects.
-<<<<<<< HEAD
-            terminate_tasks_on_shutdown (bool): Shutdown all tasks when the Executor is shutdown, this is the default.
             write_error_file (boolean): Enable writing error.out files when the computation of a Python function fails
-=======
->>>>>>> 09ae798c
 
         """
         default_resource_dict: dict = {
