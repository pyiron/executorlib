--- conflicted
+++ resolved
@@ -65,7 +65,6 @@
         fn_kwargs = {}
     if resource_dict is None:
         resource_dict = {}
-<<<<<<< HEAD
     if cache_key is not None:
         task_key = cache_key
     else:
@@ -74,14 +73,9 @@
                 "fn": fn,
                 "args": fn_args,
                 "kwargs": fn_kwargs,
-                "resource_dict": resource_dict,
             }
         )
         task_key = fn.__name__ + _get_hash(binary=binary_all)
-=======
-    binary_all = cloudpickle.dumps({"fn": fn, "args": fn_args, "kwargs": fn_kwargs})
-    task_key = fn.__name__ + _get_hash(binary=binary_all)
->>>>>>> c81d7a2d
     data = {
         "fn": fn,
         "args": fn_args,
