--- conflicted
+++ resolved
@@ -192,16 +192,11 @@
         )
     else:
         max_workers = multiprocessing.cpu_count()
-<<<<<<< HEAD
-        warn("max_workers parameter is not set, set default based on CPU count to: max_workers=" + str(max_workers))
-        return max_workers
-=======
         warn(
             "max_workers parameter is not set, set default based on CPU count to: max_workers="
             + str(max_workers)
         )
-        return
->>>>>>> c1c00398
+        return max_workers
 
 
 def check_file_exists(file_name: Optional[str]):
