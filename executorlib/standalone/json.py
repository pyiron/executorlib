--- conflicted
+++ resolved
@@ -39,15 +39,9 @@
         "kwargs": {},
     }
     json_content = _read_json(file_name=file_name)
-<<<<<<< HEAD
-    json_content.update({k:v for k, v in default_dict.items() if k not in json_content})
-=======
-    print("read:", json_content)
     json_content.update(
         {k: v for k, v in default_dict.items() if k not in json_content}
     )
-    print("update:", json_content)
->>>>>>> 4c88a4e1
     if "fn" not in json_content:
         raise TypeError("Function not found in JSON file.")
     return json_content
