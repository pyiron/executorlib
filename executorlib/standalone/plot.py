import os.path
from concurrent.futures import Future
from typing import Optional

import cloudpickle

from executorlib.standalone.select import FutureSelector


def generate_nodes_and_edges_for_plotting(
    task_hash_dict: dict, future_hash_inverse_dict: dict
) -> tuple[list, list]:
    """
    Generate nodes and edges for visualization.

    Args:
        task_hash_dict (dict): Dictionary mapping task hash to task information.
        future_hash_inverse_dict (dict): Dictionary mapping future hash to future object.

    Returns:
        Tuple[list, list]: Tuple containing the list of nodes and the list of edges.
    """
    node_lst: list = []
    edge_lst: list = []
    hash_id_dict: dict = {}

    def add_element(arg, link_to, label=""):
        """
        Add element to the node and edge lists.

        Args:
            arg: Argument to be added.
            link_to: ID of the node to link the element to.
            label (str, optional): Label for the edge. Defaults to "".
        """
        if isinstance(arg, FutureSelector):
            edge_lst.append(
                {
                    "start": hash_id_dict[future_hash_inverse_dict[arg._future]],
                    "end": link_to,
                    "label": label + str(arg._selector),
                }
            )
        elif isinstance(arg, Future):
            edge_lst.append(
                {
                    "start": hash_id_dict[future_hash_inverse_dict[arg]],
                    "end": link_to,
                    "label": label,
                }
            )
        elif isinstance(arg, list) and any(isinstance(a, Future) for a in arg):
            lst_no_future = [a if not isinstance(a, Future) else "$" for a in arg]
            node_id = len(node_lst)
            node_lst.append(
                {"name": str(lst_no_future), "id": node_id, "shape": "circle"}
            )
            edge_lst.append({"start": node_id, "end": link_to, "label": label})
            for i, a in enumerate(arg):
                if isinstance(a, Future):
                    add_element(arg=a, link_to=node_id, label="ind: " + str(i))
        elif isinstance(arg, dict) and any(isinstance(a, Future) for a in arg.values()):
            dict_no_future = {
                kt: vt if not isinstance(vt, Future) else "$" for kt, vt in arg.items()
            }
            node_id = len(node_lst)
            node_lst.append(
                {"name": str(dict_no_future), "id": node_id, "shape": "circle"}
            )
            edge_lst.append({"start": node_id, "end": link_to, "label": label})
            for kt, vt in arg.items():
                if isinstance(vt, Future):
                    add_element(arg=vt, link_to=node_id, label="key: " + kt)
        else:
            node_id = len(node_lst)
            node_lst.append({"name": str(arg), "id": node_id, "shape": "circle"})
            edge_lst.append({"start": node_id, "end": link_to, "label": label})

    for k, v in task_hash_dict.items():
        hash_id_dict[k] = len(node_lst)
        node_lst.append(
            {"name": v["fn"].__name__, "id": hash_id_dict[k], "shape": "box"}
        )
    for k, task_dict in task_hash_dict.items():
        for arg in task_dict["args"]:
            add_element(arg=arg, link_to=hash_id_dict[k], label="")

        for kw, v in task_dict["kwargs"].items():
            add_element(arg=v, link_to=hash_id_dict[k], label=str(kw))

    return node_lst, edge_lst


def generate_task_hash_for_plotting(task_dict: dict, future_hash_dict: dict) -> bytes:
    """
    Generate a hash for a task dictionary.

    Args:
        task_dict (dict): Dictionary containing task information.
        future_hash_dict (dict): Dictionary mapping future hash to future object.

    Returns:
        bytes: Hash generated for the task dictionary.
    """

    def convert_arg(arg, future_hash_inverse_dict):
        """
        Convert an argument to its hash representation.

        Args:
            arg: Argument to be converted.
            future_hash_inverse_dict (dict): Dictionary mapping future hash to future object.

        Returns:
            The hash representation of the argument.
        """
        if isinstance(arg, FutureSelector):
            if arg not in future_hash_inverse_dict:
                if isinstance(arg._selector, str):
                    hash = cloudpickle.dumps(
                        {
                            "fn": "get_item_from_future",
                            "args": (),
                            "kwargs": {
                                "future": future_hash_inverse_dict[arg._future],
                                "selector": arg._selector,
                            },
                        }
                    )
                else:
                    hash = cloudpickle.dumps(
                        {
                            "fn": "split_future",
                            "args": (),
                            "kwargs": {
                                "future": future_hash_inverse_dict[arg._future],
                                "selector": arg._selector,
                            },
                        }
                    )
                future_hash_dict[hash] = arg
                future_hash_inverse_dict[arg] = hash
            return future_hash_inverse_dict[arg]
        elif isinstance(arg, Future):
            return future_hash_inverse_dict[arg]
        elif isinstance(arg, list):
            return [
                convert_arg(arg=a, future_hash_inverse_dict=future_hash_inverse_dict)
                for a in arg
            ]
        elif isinstance(arg, dict):
            return {
                k: convert_arg(arg=v, future_hash_inverse_dict=future_hash_inverse_dict)
                for k, v in arg.items()
            }
        else:
            return arg

<<<<<<< HEAD
    future_hash_inverse_dict = {v: k for k, v in future_hash_dict.items()}
=======
    future_hash_inverted_dict = {v: k for k, v in future_hash_dict.items()}
>>>>>>> d827ac5b
    args_for_hash = [
        convert_arg(arg=arg, future_hash_inverse_dict=future_hash_inverted_dict)
        for arg in task_dict["args"]
    ]
    kwargs_for_hash = {
        k: convert_arg(arg=v, future_hash_inverse_dict=future_hash_inverted_dict)
        for k, v in task_dict["kwargs"].items()
    }
    return cloudpickle.dumps(
        {"fn": task_dict["fn"], "args": args_for_hash, "kwargs": kwargs_for_hash}
    )


def plot_dependency_graph_function(
    node_lst: list, edge_lst: list, filename: Optional[str] = None
):
    """
    Draw the graph visualization of nodes and edges.

    Args:
        node_lst (list): List of nodes.
        edge_lst (list): List of edges.
        filename (str): Name of the file to store the plotted graph in.
    """
    import networkx as nx  # noqa

    graph = nx.DiGraph()
    for node in node_lst:
        graph.add_node(node["id"], label=node["name"], shape=node["shape"])
    for edge in edge_lst:
        graph.add_edge(edge["start"], edge["end"], label=edge["label"])
    if filename is not None:
        file_format = os.path.splitext(filename)[-1][1:]
        with open(filename, "wb") as f:
            f.write(nx.nx_agraph.to_agraph(graph).draw(prog="dot", format=file_format))
    else:
        from IPython.display import SVG, display  # noqa

        display(SVG(nx.nx_agraph.to_agraph(graph).draw(prog="dot", format="svg")))<|MERGE_RESOLUTION|>--- conflicted
+++ resolved
@@ -156,11 +156,7 @@
         else:
             return arg
 
-<<<<<<< HEAD
-    future_hash_inverse_dict = {v: k for k, v in future_hash_dict.items()}
-=======
     future_hash_inverted_dict = {v: k for k, v in future_hash_dict.items()}
->>>>>>> d827ac5b
     args_for_hash = [
         convert_arg(arg=arg, future_hash_inverse_dict=future_hash_inverted_dict)
         for arg in task_dict["args"]
