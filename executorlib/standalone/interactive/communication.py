import logging
import sys
from socket import gethostname
from typing import Any, Callable, Optional

import cloudpickle
import zmq


class ExecutorlibSocketError(RuntimeError):
    pass


class SocketInterface:
    """
    The SocketInterface is an abstraction layer on top of the zero message queue.

    Args:
        spawner (executorlib.shared.spawner.BaseSpawner): Interface for starting the parallel process
        log_obj_size (boolean): Enable debug mode which reports the size of the communicated objects.
        time_out_ms (int): Time out for waiting for a message on socket in milliseconds.
    """

    def __init__(
        self, spawner=None, log_obj_size: bool = False, time_out_ms: int = 1000
    ):
        """
        Initialize the SocketInterface.

        Args:
            spawner (executorlib.shared.spawner.BaseSpawner): Interface for starting the parallel process
            log_obj_size (boolean): Enable debug mode which reports the size of the communicated objects.
            time_out_ms (int): Time out for waiting for a message on socket in milliseconds.
        """
        self._context = zmq.Context()
        self._socket = self._context.socket(zmq.PAIR)
        self._poller = zmq.Poller()
        self._poller.register(self._socket, zmq.POLLIN)
        self._process = None
        self._time_out_ms = time_out_ms
        self._logger: Optional[logging.Logger] = None
        if log_obj_size:
            self._logger = logging.getLogger("executorlib")
        self._spawner = spawner
        self._command_lst: list[str] = []
<<<<<<< HEAD
        self._stop_function: Optional[Callable] = None
=======
        self._booted_sucessfully: bool = False
        self._stop_function: Optional[Callable] = None

    @property
    def status(self) -> bool:
        return self._booted_sucessfully

    @status.setter
    def status(self, status: bool):
        self._booted_sucessfully = status
>>>>>>> d93e7774

    def send_dict(self, input_dict: dict):
        """
        Send a dictionary with instructions to a connected client process.

        Args:
            input_dict (dict): dictionary of commands to be communicated. The key "shutdown" is reserved to stop the
                connected client from listening.
        """
        data = cloudpickle.dumps(input_dict)
        if self._logger is not None:
            self._logger.warning("Send dictionary of size: " + str(sys.getsizeof(data)))
        self._socket.send(data)

    def receive_dict(self) -> dict:
        """
        Receive a dictionary from a connected client process.

        Returns:
            dict: dictionary with response received from the connected client
        """
        response_lst: list[tuple[Any, int]] = []
        while len(response_lst) == 0:
            response_lst = self._poller.poll(self._time_out_ms)
            if not self._spawner.poll():
                raise ExecutorlibSocketError(
                    "SocketInterface crashed during execution."
                )
        data = self._socket.recv(zmq.NOBLOCK)
        if self._logger is not None:
            self._logger.warning(
                "Received dictionary of size: " + str(sys.getsizeof(data))
            )
        output = cloudpickle.loads(data)
        if "result" in output:
            return output["result"]
        else:
            raise output["error"]

    def send_and_receive_dict(self, input_dict: dict) -> dict:
        """
        Combine both the send_dict() and receive_dict() function in a single call.

        Args:
            input_dict (dict): dictionary of commands to be communicated. The key "shutdown" is reserved to stop the
                               connected client from listening.

        Returns:
            dict: dictionary with response received from the connected client
        """
        self.send_dict(input_dict=input_dict)
        return self.receive_dict()

    def bind_to_random_port(self) -> int:
        """
        Identify a random port typically in the range from 49152 to 65536 to bind the SocketInterface instance to. Other
        processes can then connect to this port to receive instructions and send results.

        Returns:
            int: port the SocketInterface instance is bound to.
        """
        return self._socket.bind_to_random_port("tcp://*")

    def bootup(
        self,
<<<<<<< HEAD
        command_lst: list[str],
        stop_function: Optional[Callable] = None,
    ) -> bool:
=======
        command_lst: Optional[list[str]] = None,
        stop_function: Optional[Callable] = None,
    ):
>>>>>>> d93e7774
        """
        Boot up the client process to connect to the SocketInterface.

        Args:
            command_lst (list): list of strings to start the client process
            stop_function (Callable): Function to stop the interface.
        """
<<<<<<< HEAD
        self._command_lst = command_lst
        self._stop_function = stop_function
        if not self._spawner.bootup(
            command_lst=command_lst,
            stop_function=stop_function,
        ):
            self._reset_socket()
            return False
        return True

    def restart(self):
        """
        Restart the client process to onnect to the SocketInterface.
        """
=======
        if command_lst is not None:
            self._command_lst = command_lst
        if stop_function is not None:
            self._stop_function = stop_function
        if len(self._command_lst) == 0:
            raise ValueError("No command defined to boot up SocketInterface.")
>>>>>>> d93e7774
        if not self._spawner.bootup(
            command_lst=self._command_lst,
            stop_function=self._stop_function,
        ):
            self._reset_socket()
<<<<<<< HEAD
            return False
        return True
=======
            self._booted_sucessfully = False
        else:
            self._booted_sucessfully = True
>>>>>>> d93e7774

    def shutdown(self, wait: bool = True):
        """
        Shutdown the SocketInterface and the connected client process.

        Args:
            wait (bool): Whether to wait for the client process to finish before returning. Default is True.
        """
        result = None
        if self._spawner.poll():
            result = self.send_and_receive_dict(
                input_dict={"shutdown": True, "wait": wait}
            )
            self._spawner.shutdown(wait=wait)
        self._reset_socket()
        return result

    def _reset_socket(self):
        """
        Reset the socket and context of the SocketInterface instance.
        """
        if self._socket is not None:
            self._socket.close()
        if self._context is not None:
            self._context.term()
        self._process = None
        self._socket = None
        self._context = None

    def __del__(self):
        """
        Destructor for the SocketInterface class.
        Calls the shutdown method with wait=True to ensure proper cleanup.
        """
        self.shutdown(wait=True)


def interface_bootup(
    command_lst: list[str],
    connections,
    hostname_localhost: Optional[bool] = None,
    log_obj_size: bool = False,
    worker_id: Optional[int] = None,
    stop_function: Optional[Callable] = None,
<<<<<<< HEAD
) -> Optional[SocketInterface]:
=======
) -> SocketInterface:
>>>>>>> d93e7774
    """
    Start interface for ZMQ communication

    Args:
        command_lst (list): List of commands as strings
        connections (executorlib.shared.spawner.BaseSpawner): Interface to start parallel process, like MPI, SLURM
                                                                  or Flux
        hostname_localhost (boolean): use localhost instead of the hostname to establish the zmq connection. In the
                                      context of an HPC cluster this essential to be able to communicate to an
                                      Executor running on a different compute node within the same allocation. And
                                      in principle any computer should be able to resolve that their own hostname
                                      points to the same address as localhost. Still MacOS >= 12 seems to disable
                                      this look up for security reasons. So on MacOS it is required to set this
                                      option to true
        log_obj_size (boolean): Enable debug mode which reports the size of the communicated objects.
        worker_id (int): Communicate the worker which ID was assigned to it for future reference and resource
                         distribution.
        stop_function (Callable): Function to stop the interface.

    Returns:
         executorlib.shared.communication.SocketInterface: socket interface for zmq communication
    """
    if hostname_localhost is None and sys.platform != "darwin":
        hostname_localhost = False
    if not hostname_localhost:
        command_lst += [
            "--host",
            gethostname(),
        ]
    if worker_id is not None:
        command_lst += ["--worker-id", str(worker_id)]
    interface = SocketInterface(
        spawner=connections,
        log_obj_size=log_obj_size,
    )
    command_lst += [
        "--zmqport",
        str(interface.bind_to_random_port()),
    ]
    if interface.bootup(
        command_lst=command_lst,
        stop_function=stop_function,
<<<<<<< HEAD
    ):
        return interface
    else:
        return None
=======
    )
    return interface
>>>>>>> d93e7774


def interface_connect(host: str, port: str) -> tuple[zmq.Context, zmq.Socket]:
    """
    Connect to an existing SocketInterface instance by providing the hostname and the port as strings.

    Args:
        host (str): hostname of the host running the SocketInterface instance to connect to.
        port (str): port on the host the SocketInterface instance is running on.
    """
    context = zmq.Context()
    socket = context.socket(zmq.PAIR)
    socket.connect("tcp://" + host + ":" + port)
    return context, socket


def interface_send(socket: Optional[zmq.Socket], result_dict: dict):
    """
    Send results to a SocketInterface instance.

    Args:
        socket (zmq.Socket): socket for the connection
        result_dict (dict): dictionary to be sent, supported keys are result and error.
    """
    if socket is not None:
        socket.send(cloudpickle.dumps(result_dict))


def interface_receive(socket: Optional[zmq.Socket]) -> dict:
    """
    Receive instructions from a SocketInterface instance.

    Args:
        socket (zmq.Socket): socket for the connection
    """
    if socket is not None:
        return cloudpickle.loads(socket.recv())
    else:
        return {}


def interface_shutdown(socket: Optional[zmq.Socket], context: Optional[zmq.Context]):
    """
    Close the connection to a SocketInterface instance.

    Args:
        socket (zmq.Socket): socket for the connection
        context (zmq.sugar.context.Context): context for the connection
    """
    if socket is not None and context is not None:
        socket.close()
        context.term()<|MERGE_RESOLUTION|>--- conflicted
+++ resolved
@@ -43,9 +43,6 @@
             self._logger = logging.getLogger("executorlib")
         self._spawner = spawner
         self._command_lst: list[str] = []
-<<<<<<< HEAD
-        self._stop_function: Optional[Callable] = None
-=======
         self._booted_sucessfully: bool = False
         self._stop_function: Optional[Callable] = None
 
@@ -56,7 +53,6 @@
     @status.setter
     def status(self, status: bool):
         self._booted_sucessfully = status
->>>>>>> d93e7774
 
     def send_dict(self, input_dict: dict):
         """
@@ -122,15 +118,9 @@
 
     def bootup(
         self,
-<<<<<<< HEAD
-        command_lst: list[str],
-        stop_function: Optional[Callable] = None,
-    ) -> bool:
-=======
         command_lst: Optional[list[str]] = None,
         stop_function: Optional[Callable] = None,
     ):
->>>>>>> d93e7774
         """
         Boot up the client process to connect to the SocketInterface.
 
@@ -138,42 +128,20 @@
             command_lst (list): list of strings to start the client process
             stop_function (Callable): Function to stop the interface.
         """
-<<<<<<< HEAD
-        self._command_lst = command_lst
-        self._stop_function = stop_function
-        if not self._spawner.bootup(
-            command_lst=command_lst,
-            stop_function=stop_function,
-        ):
-            self._reset_socket()
-            return False
-        return True
-
-    def restart(self):
-        """
-        Restart the client process to onnect to the SocketInterface.
-        """
-=======
         if command_lst is not None:
             self._command_lst = command_lst
         if stop_function is not None:
             self._stop_function = stop_function
         if len(self._command_lst) == 0:
             raise ValueError("No command defined to boot up SocketInterface.")
->>>>>>> d93e7774
         if not self._spawner.bootup(
             command_lst=self._command_lst,
             stop_function=self._stop_function,
         ):
             self._reset_socket()
-<<<<<<< HEAD
-            return False
-        return True
-=======
             self._booted_sucessfully = False
         else:
             self._booted_sucessfully = True
->>>>>>> d93e7774
 
     def shutdown(self, wait: bool = True):
         """
@@ -218,11 +186,7 @@
     log_obj_size: bool = False,
     worker_id: Optional[int] = None,
     stop_function: Optional[Callable] = None,
-<<<<<<< HEAD
-) -> Optional[SocketInterface]:
-=======
 ) -> SocketInterface:
->>>>>>> d93e7774
     """
     Start interface for ZMQ communication
 
@@ -262,18 +226,11 @@
         "--zmqport",
         str(interface.bind_to_random_port()),
     ]
-    if interface.bootup(
+    interface.bootup(
         command_lst=command_lst,
         stop_function=stop_function,
-<<<<<<< HEAD
-    ):
-        return interface
-    else:
-        return None
-=======
     )
     return interface
->>>>>>> d93e7774
 
 
 def interface_connect(host: str, port: str) -> tuple[zmq.Context, zmq.Socket]:
