import logging
import sys
from socket import gethostname
from typing import Any, Callable, Optional

import cloudpickle
import zmq


class ExecutorlibSocketError(RuntimeError):
    pass


class SocketInterface:
    """
    The SocketInterface is an abstraction layer on top of the zero message queue.

    Args:
        spawner (executorlib.shared.spawner.BaseSpawner): Interface for starting the parallel process
        log_obj_size (boolean): Enable debug mode which reports the size of the communicated objects.
        time_out_ms (int): Time out for waiting for a message on socket in milliseconds.
    """

    def __init__(
        self, spawner=None, log_obj_size: bool = False, time_out_ms: int = 1000
    ):
        """
        Initialize the SocketInterface.

        Args:
            spawner (executorlib.shared.spawner.BaseSpawner): Interface for starting the parallel process
            log_obj_size (boolean): Enable debug mode which reports the size of the communicated objects.
            time_out_ms (int): Time out for waiting for a message on socket in milliseconds.
        """
        self._context = zmq.Context()
        self._socket = self._context.socket(zmq.PAIR)
        self._poller = zmq.Poller()
        self._poller.register(self._socket, zmq.POLLIN)
        self._process = None
        self._time_out_ms = time_out_ms
        self._logger: Optional[logging.Logger] = None
        if log_obj_size:
            self._logger = logging.getLogger("executorlib")
        self._spawner = spawner
        self._command_lst: list[str] = []
        self._stop_function: Optional[Callable] = None

    def send_dict(self, input_dict: dict):
        """
        Send a dictionary with instructions to a connected client process.

        Args:
            input_dict (dict): dictionary of commands to be communicated. The key "shutdown" is reserved to stop the
                connected client from listening.
        """
        data = cloudpickle.dumps(input_dict)
        if self._logger is not None:
            self._logger.warning("Send dictionary of size: " + str(sys.getsizeof(data)))
        self._socket.send(data)

    def receive_dict(self) -> dict:
        """
        Receive a dictionary from a connected client process.

        Returns:
            dict: dictionary with response received from the connected client
        """
        response_lst: list[tuple[Any, int]] = []
        while len(response_lst) == 0:
            response_lst = self._poller.poll(self._time_out_ms)
            if not self._spawner.poll():
                raise ExecutorlibSocketError()
        data = self._socket.recv(zmq.NOBLOCK)
        if self._logger is not None:
            self._logger.warning(
                "Received dictionary of size: " + str(sys.getsizeof(data))
            )
        output = cloudpickle.loads(data)
        if "result" in output:
            return output["result"]
        else:
            raise output["error"]

    def send_and_receive_dict(self, input_dict: dict) -> dict:
        """
        Combine both the send_dict() and receive_dict() function in a single call.

        Args:
            input_dict (dict): dictionary of commands to be communicated. The key "shutdown" is reserved to stop the
                connected client from listening.

        Returns:
            dict: dictionary with response received from the connected client
        """
        self.send_dict(input_dict=input_dict)
        return self.receive_dict()

    def bind_to_random_port(self) -> int:
        """
        Identify a random port typically in the range from 49152 to 65536 to bind the SocketInterface instance to. Other
        processes can then connect to this port to receive instructions and send results.

        Returns:
            int: port the SocketInterface instance is bound to.
        """
        return self._socket.bind_to_random_port("tcp://*")

    def bootup(
        self,
        command_lst: list[str],
        stop_function: Optional[Callable] = None,
    ) -> bool:
        """
        Boot up the client process to connect to the SocketInterface.

        Args:
            command_lst (list): list of strings to start the client process
        """
        self._command_lst = command_lst
        self._stop_function = stop_function
        if not self._spawner.bootup(
            command_lst=command_lst,
            stop_function=stop_function,
        ):
            self._reset_socket()
            return False
        return True

    def restart(self):
        """
        Restart the client process to onnect to the SocketInterface.
        """
        if not self._spawner.bootup(
            command_lst=self._command_lst,
            stop_function=self._stop_function,
        ):
            self._reset_socket()
            return False
        return True

    def shutdown(self, wait: bool = True):
        """
        Shutdown the SocketInterface and the connected client process.

        Args:
            wait (bool): Whether to wait for the client process to finish before returning. Default is True.
        """
        result = None
        if self._spawner.poll():
            result = self.send_and_receive_dict(
                input_dict={"shutdown": True, "wait": wait}
            )
            self._spawner.shutdown(wait=wait)
        self._reset_socket()
        return result

    def _reset_socket(self):
<<<<<<< HEAD
=======
        """
        Reset the socket and context of the SocketInterface instance.
        """
>>>>>>> 5530fb52
        if self._socket is not None:
            self._socket.close()
        if self._context is not None:
            self._context.term()
        self._process = None
        self._socket = None
        self._context = None

    def __del__(self):
        """
        Destructor for the SocketInterface class.
        Calls the shutdown method with wait=True to ensure proper cleanup.
        """
        self.shutdown(wait=True)


def interface_bootup(
    command_lst: list[str],
    connections,
    hostname_localhost: Optional[bool] = None,
    log_obj_size: bool = False,
    worker_id: Optional[int] = None,
    stop_function: Optional[Callable] = None,
) -> Optional[SocketInterface]:
    """
    Start interface for ZMQ communication

    Args:
        command_lst (list): List of commands as strings
        connections (executorlib.shared.spawner.BaseSpawner): Interface to start parallel process, like MPI, SLURM
                                                                  or Flux
        hostname_localhost (boolean): use localhost instead of the hostname to establish the zmq connection. In the
                                      context of an HPC cluster this essential to be able to communicate to an
                                      Executor running on a different compute node within the same allocation. And
                                      in principle any computer should be able to resolve that their own hostname
                                      points to the same address as localhost. Still MacOS >= 12 seems to disable
                                      this look up for security reasons. So on MacOS it is required to set this
                                      option to true
        log_obj_size (boolean): Enable debug mode which reports the size of the communicated objects.
        worker_id (int): Communicate the worker which ID was assigned to it for future reference and resource
                         distribution.

    Returns:
         executorlib.shared.communication.SocketInterface: socket interface for zmq communication
    """
    if hostname_localhost is None and sys.platform != "darwin":
        hostname_localhost = False
    if not hostname_localhost:
        command_lst += [
            "--host",
            gethostname(),
        ]
    if worker_id is not None:
        command_lst += ["--worker-id", str(worker_id)]
    interface = SocketInterface(
        spawner=connections,
        log_obj_size=log_obj_size,
    )
    command_lst += [
        "--zmqport",
        str(interface.bind_to_random_port()),
    ]
    if interface.bootup(
        command_lst=command_lst,
        stop_function=stop_function,
    ):
        return interface
    else:
        return None


def interface_connect(host: str, port: str) -> tuple[zmq.Context, zmq.Socket]:
    """
    Connect to an existing SocketInterface instance by providing the hostname and the port as strings.

    Args:
        host (str): hostname of the host running the SocketInterface instance to connect to.
        port (str): port on the host the SocketInterface instance is running on.
    """
    context = zmq.Context()
    socket = context.socket(zmq.PAIR)
    socket.connect("tcp://" + host + ":" + port)
    return context, socket


def interface_send(socket: Optional[zmq.Socket], result_dict: dict):
    """
    Send results to a SocketInterface instance.

    Args:
        socket (zmq.Socket): socket for the connection
        result_dict (dict): dictionary to be sent, supported keys are result and error.
    """
    if socket is not None:
        socket.send(cloudpickle.dumps(result_dict))


def interface_receive(socket: Optional[zmq.Socket]) -> dict:
    """
    Receive instructions from a SocketInterface instance.

    Args:
        socket (zmq.Socket): socket for the connection
    """
    if socket is not None:
        return cloudpickle.loads(socket.recv())
    else:
        return {}


def interface_shutdown(socket: Optional[zmq.Socket], context: Optional[zmq.Context]):
    """
    Close the connection to a SocketInterface instance.

    Args:
        socket (zmq.Socket): socket for the connection
        context (zmq.sugar.context.Context): context for the connection
    """
    if socket is not None and context is not None:
        socket.close()
        context.term()<|MERGE_RESOLUTION|>--- conflicted
+++ resolved
@@ -155,12 +155,9 @@
         return result
 
     def _reset_socket(self):
-<<<<<<< HEAD
-=======
         """
         Reset the socket and context of the SocketInterface instance.
         """
->>>>>>> 5530fb52
         if self._socket is not None:
             self._socket.close()
         if self._context is not None:
