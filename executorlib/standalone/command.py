--- conflicted
+++ resolved
@@ -17,16 +17,12 @@
     return os.path.abspath(os.path.join(__file__, "..", "..", "backend", executable))
 
 
-<<<<<<< HEAD
-def get_cache_execute_command(file_name: str, cores: int = 1, backend: Optional[str] = None) -> list:
-=======
 def get_cache_execute_command(
     file_name: str,
     cores: int = 1,
     backend: Optional[str] = None,
     pmi_mode: Optional[str] = None,
 ) -> list:
->>>>>>> 1c5b1906
     """
     Get command to call backend as a list of two strings
 
@@ -34,10 +30,7 @@
         file_name (str): The name of the file.
         cores (int, optional): Number of cores used to execute the task. Defaults to 1.
         backend (str, optional): name of the backend used to spawn tasks ["slurm", "flux"].
-<<<<<<< HEAD
-=======
         pmi_mode (str): PMI interface to use (OpenMPI v5 requires pmix) default is None (Flux only)
->>>>>>> 1c5b1906
 
     Returns:
         list[str]: List of strings containing the python executable path and the backend script to execute
@@ -51,40 +44,26 @@
                 + [get_command_path(executable="cache_parallel.py"), file_name]
             )
         elif backend == "slurm":
-<<<<<<< HEAD
-            command_lst = (
-                ["srun", "-n", str(cores)]
-=======
             command_prepend = ["srun", "-n", str(cores)]
             if pmi_mode is not None:
                 command_prepend += ["--mpi=" + pmi_mode]
             command_lst = (
                 command_prepend
->>>>>>> 1c5b1906
                 + command_lst
                 + [get_command_path(executable="cache_parallel.py"), file_name]
             )
         elif backend == "flux":
-<<<<<<< HEAD
-            command_lst = (
-                ["flux", "run", "-n", str(cores)]
-=======
             flux_command = ["flux", "run"]
             if pmi_mode is not None:
                 flux_command += ["-o", "pmi=" + pmi_mode]
             command_lst = (
                 flux_command
                 + ["-n", str(cores)]
->>>>>>> 1c5b1906
                 + command_lst
                 + [get_command_path(executable="cache_parallel.py"), file_name]
             )
         else:
-<<<<<<< HEAD
-            raise ValueError("backend should be None, slurm or flux, not {}".format(backend))
-=======
             raise ValueError(f"backend should be None, slurm or flux, not {backend}")
->>>>>>> 1c5b1906
     elif cores > 1:
         raise ImportError(
             "mpi4py is required for parallel calculations. Please install mpi4py."
