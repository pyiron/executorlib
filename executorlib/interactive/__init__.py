--- conflicted
+++ resolved
@@ -29,11 +29,7 @@
 
 def create_executor(
     max_workers: int = 1,
-<<<<<<< HEAD
     backend: str = "local",
-=======
-    backend: str = "auto",
->>>>>>> aeda69a1
     max_cores: int = 1,
     cores_per_worker: int = 1,
     threads_per_core: int = 1,
@@ -63,12 +59,7 @@
                            cores which can be used in parallel - just like the max_cores parameter. Using max_cores is
                            recommended, as computers have a limited number of compute cores.
         max_cores (int): defines the number cores which can be used in parallel
-<<<<<<< HEAD
         backend (str): Switch between the different backends "flux", "local" or "slurm". The default is "local".
-=======
-        backend (str): Switch between the different backends "flux", "local" or "slurm". Alternatively, when "auto"
-                       is selected (the default) the available backend is determined automatically.
->>>>>>> aeda69a1
         cores_per_worker (int): number of MPI cores to be used for each function call
         threads_per_core (int): number of OpenMP threads to be used for each function call
         gpus_per_worker (int): number of GPUs per worker - defaults to 0
@@ -94,12 +85,6 @@
     """
     max_cores = validate_number_of_cores(max_cores=max_cores, max_workers=max_workers)
     check_init_function(block_allocation=block_allocation, init_function=init_function)
-<<<<<<< HEAD
-=======
-    backend = validate_backend(
-        backend=backend, flux_installed=flux_installed, slurm_installed=slurm_installed
-    )
->>>>>>> aeda69a1
     check_pmi(backend=backend, pmi=flux_executor_pmi_mode)
     executor_kwargs = {
         "cores": cores_per_worker,
