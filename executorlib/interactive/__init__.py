from typing import Optional

from executorlib.interactive.executor import (
    InteractiveExecutor,
    InteractiveStepExecutor,
)
from executorlib.shared.inputcheck import (
    check_command_line_argument_lst,
    check_executor,
    check_gpus_per_worker,
    check_init_function,
    check_nested_flux_executor,
    check_oversubscribe,
    check_pmi,
    check_threads_per_core,
    validate_number_of_cores,
)
from executorlib.shared.spawner import (
    SLURM_COMMAND,
    MpiExecSpawner,
    SrunSpawner,
)

try:  # The PyFluxExecutor requires flux-core to be installed.
<<<<<<< HEAD
    from executorlib.interactive.flux import FluxPythonInterface
=======
    from executorlib.interactive.flux import FluxPythonSpawner

    flux_installed = "FLUX_URI" in os.environ
>>>>>>> d22399d2
except ImportError:
    pass


def create_executor(
    max_workers: int = 1,
    max_cores: int = 1,
    cores_per_worker: int = 1,
    threads_per_core: int = 1,
    gpus_per_worker: int = 0,
    openmpi_oversubscribe: bool = False,
    cwd: Optional[str] = None,
    conda_environment_name: Optional[str] = None,
    conda_environment_path: Optional[str] = None,
    flux_executor=None,
    hostname_localhost: bool = False,
    backend: str = "auto",
    block_allocation: bool = False,
    init_function: Optional[callable] = None,
    slurm_cmd_args: list[str] = [],
    flux_executor_pmi_mode: Optional[str] = None,
    flux_executor_nesting: bool = False,
):
    """
    Instead of returning a executorlib.Executor object this function returns either a executorlib.mpi.PyMPIExecutor,
    executorlib.slurm.PySlurmExecutor or executorlib.flux.PyFluxExecutor depending on which backend is available. The
    executorlib.flux.PyFluxExecutor is the preferred choice while the executorlib.mpi.PyMPIExecutor is primarily used
    for development and testing. The executorlib.flux.PyFluxExecutor requires flux-core from the flux-framework to be
    installed and in addition flux-sched to enable GPU scheduling. Finally, the executorlib.slurm.PySlurmExecutor
    requires the SLURM workload manager to be installed on the system.

    Args:
        max_workers (int): for backwards compatibility with the standard library, max_workers also defines the number of
                           cores which can be used in parallel - just like the max_cores parameter. Using max_cores is
                           recommended, as computers have a limited number of compute cores.
        max_cores (int): defines the number cores which can be used in parallel
        cores_per_worker (int): number of MPI cores to be used for each function call
        threads_per_core (int): number of OpenMP threads to be used for each function call
        gpus_per_worker (int): number of GPUs per worker - defaults to 0
        openmpi_oversubscribe (bool): adds the `--oversubscribe` command line flag (OpenMPI and SLURM only) - default False
        cwd (str/None): current working directory where the parallel python task is executed
        conda_environment_name (str): name of the conda environment to initialize
        conda_environment_path (str): path of the conda environment to initialize
        flux_executor (flux.job.FluxExecutor): Flux Python interface to submit the workers to flux
        hostname_localhost (boolean): use localhost instead of the hostname to establish the zmq connection. In the
                                      context of an HPC cluster this essential to be able to communicate to an Executor
                                      running on a different compute node within the same allocation. And in principle
                                      any computer should be able to resolve that their own hostname points to the same
                                      address as localhost. Still MacOS >= 12 seems to disable this look up for security
                                      reasons. So on MacOS it is required to set this option to true
        backend (str): Switch between the different backends "flux", "local" or "slurm". The default is "local".
        block_allocation (boolean): To accelerate the submission of a series of python functions with the same
                                    resource requirements, executorlib supports block allocation. In this case all
                                    resources have to be defined on the executor, rather than during the submission
                                    of the individual function.
        init_function (None): optional function to preset arguments for functions which are submitted later
        slurm_cmd_args (list): Additional command line arguments for the srun call (SLURM only)
        flux_executor_pmi_mode (str): PMI interface to use (OpenMPI v5 requires pmix) default is None (Flux only)
        flux_executor_nesting (bool): Provide hierarchically nested Flux job scheduler inside the submitted function.

    """
    max_cores = validate_number_of_cores(max_cores=max_cores, max_workers=max_workers)
    check_init_function(block_allocation=block_allocation, init_function=init_function)
    check_pmi(backend=backend, pmi=flux_executor_pmi_mode)
    executor_kwargs = {
        "cores": cores_per_worker,
        "hostname_localhost": hostname_localhost,
        "cwd": cwd,
        "prefix_name": conda_environment_name,
        "prefix_path": conda_environment_path,
    }
    if flux_executor is not None and backend != "flux":
        backend = "flux"
    if backend == "flux":
        check_oversubscribe(oversubscribe=openmpi_oversubscribe)
        check_command_line_argument_lst(
            command_line_argument_lst=slurm_cmd_args
        )
        executor_kwargs["threads_per_core"] = threads_per_core
        executor_kwargs["gpus_per_core"] = int(gpus_per_worker / cores_per_worker)
        executor_kwargs["executor"] = flux_executor
        executor_kwargs["pmi"] = flux_executor_pmi_mode
        executor_kwargs["nested_flux_executor"] = flux_executor_nesting
        if block_allocation:
            executor_kwargs["init_function"] = init_function
            return InteractiveExecutor(
                max_workers=int(max_cores / cores_per_worker),
                executor_kwargs=executor_kwargs,
                interface_class=FluxPythonSpawner,
            )
        else:
            return InteractiveStepExecutor(
                max_cores=max_cores,
                executor_kwargs=executor_kwargs,
                interface_class=FluxPythonSpawner,
            )
    elif backend == "slurm":
        check_executor(executor=flux_executor)
        check_nested_flux_executor(nested_flux_executor=flux_executor_nesting)
        executor_kwargs["threads_per_core"] = threads_per_core
        executor_kwargs["gpus_per_core"] = int(gpus_per_worker / cores_per_worker)
        executor_kwargs["command_line_argument_lst"] = slurm_cmd_args
        executor_kwargs["oversubscribe"] = openmpi_oversubscribe
        if block_allocation:
            executor_kwargs["init_function"] = init_function
            return InteractiveExecutor(
                max_workers=int(max_cores / cores_per_worker),
                executor_kwargs=executor_kwargs,
                interface_class=SrunSpawner,
            )
        else:
            return InteractiveStepExecutor(
                max_cores=max_cores,
                executor_kwargs=executor_kwargs,
                interface_class=SrunSpawner,
            )
    else:  # backend="local"
        check_threads_per_core(threads_per_core=threads_per_core)
        check_gpus_per_worker(gpus_per_worker=gpus_per_worker)
        check_command_line_argument_lst(
            command_line_argument_lst=slurm_cmd_args
        )
        check_executor(executor=flux_executor)
        check_nested_flux_executor(nested_flux_executor=flux_executor_nesting)
        executor_kwargs["oversubscribe"] = openmpi_oversubscribe
        if block_allocation:
            executor_kwargs["init_function"] = init_function
            return InteractiveExecutor(
                max_workers=int(max_cores / cores_per_worker),
                executor_kwargs=executor_kwargs,
                interface_class=MpiExecSpawner,
            )
        else:
            return InteractiveStepExecutor(
                max_cores=max_cores,
                executor_kwargs=executor_kwargs,
                interface_class=MpiExecSpawner,
            )<|MERGE_RESOLUTION|>--- conflicted
+++ resolved
@@ -22,13 +22,7 @@
 )
 
 try:  # The PyFluxExecutor requires flux-core to be installed.
-<<<<<<< HEAD
-    from executorlib.interactive.flux import FluxPythonInterface
-=======
     from executorlib.interactive.flux import FluxPythonSpawner
-
-    flux_installed = "FLUX_URI" in os.environ
->>>>>>> d22399d2
 except ImportError:
     pass
 
