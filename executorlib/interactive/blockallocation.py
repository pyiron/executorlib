--- conflicted
+++ resolved
@@ -78,20 +78,11 @@
         if self._max_workers > max_workers:
             for _ in range(self._max_workers - max_workers):
                 self._future_queue.queue.insert(0, {"shutdown": True, "wait": True})
-<<<<<<< HEAD
             if isinstance(self._process, list):
                 while len(self._process) > max_workers:
                     self._process = [
-                        process
-                        for process in self._process
-                        if process.is_alive()
+                        process for process in self._process if process.is_alive()
                     ]
-=======
-            while len(self._process) > max_workers:
-                self._process = [
-                    process for process in self._process if process.is_alive()
-                ]
->>>>>>> 003b2c4d
         elif self._max_workers < max_workers:
             new_process_lst = [
                 Thread(
