import queue
from concurrent.futures import Future
from threading import Thread
from time import sleep
from typing import Any, Callable, Optional

from executorlib.base.executor import ExecutorBase
from executorlib.standalone.interactive.arguments import (
    check_exception_was_raised,
    get_exception_lst,
    get_future_objects_from_input,
    update_futures_in_input,
)
from executorlib.standalone.plot import (
    draw,
    generate_nodes_and_edges,
    generate_task_hash,
)


class DependencyExecutor(ExecutorBase):
    """
    ExecutorWithDependencies is a class that extends ExecutorBase and provides functionality for executing tasks with
    dependencies.

    Args:
        refresh_rate (float, optional): The refresh rate for updating the executor queue. Defaults to 0.01.
        plot_dependency_graph (bool, optional): Whether to generate and plot the dependency graph. Defaults to False.
        plot_dependency_graph_filename (str): Name of the file to store the plotted graph in.

    Attributes:
        _future_hash_dict (Dict[str, Future]): A dictionary mapping task hash to future object.
        _task_hash_dict (Dict[str, Dict]): A dictionary mapping task hash to task dictionary.
        _generate_dependency_graph (bool): Whether to generate the dependency graph.
        _generate_dependency_graph (str): Name of the file to store the plotted graph in.

    """

    def __init__(
        self,
        executor: ExecutorBase,
        max_cores: Optional[int] = None,
        refresh_rate: float = 0.01,
        plot_dependency_graph: bool = False,
        plot_dependency_graph_filename: Optional[str] = None,
    ) -> None:
        super().__init__(max_cores=max_cores)
        self._process_kwargs = {
            "future_queue": self._future_queue,
            "executor_queue": executor._future_queue,
            "executor": executor,
            "refresh_rate": refresh_rate,
        }
        self._set_process(
            Thread(
                target=_execute_tasks_with_dependencies,
                kwargs=self._process_kwargs,
            )
        )
        self._future_hash_dict: dict = {}
        self._task_hash_dict: dict = {}
        self._plot_dependency_graph_filename = plot_dependency_graph_filename
        if plot_dependency_graph_filename is None:
            self._generate_dependency_graph = plot_dependency_graph
        else:
            self._generate_dependency_graph = True

    @property
    def info(self) -> Optional[dict]:
        """
        Get the information about the executor.

        Returns:
            Optional[dict]: Information about the executor.
        """
<<<<<<< HEAD
        f: Future = Future()
        if isinstance(self._future_queue, queue.Queue):
            self._future_queue.queue.insert(0, {"internal": True, "task": "info", "future": f})
=======
        f = Future()
        self._future_queue.queue.insert(
            0, {"internal": True, "task": "info", "future": f}
        )
>>>>>>> 01fa9be7
        return f.result()

    def submit(  # type: ignore
        self,
        fn: Callable[..., Any],
        *args: Any,
        resource_dict: Optional[dict[str, Any]] = None,
        **kwargs: Any,
    ) -> Future:
        """
        Submits a task to the executor.

        Args:
            fn (Callable): The function to be executed.
            *args: Variable length argument list.
            resource_dict (dict, optional): A dictionary of resources required by the task. Defaults to {}.
            **kwargs: Arbitrary keyword arguments.

        Returns:
            Future: A future object representing the result of the task.

        """
        if resource_dict is None:
            resource_dict = {}
        if not self._generate_dependency_graph:
            f = super().submit(fn, *args, resource_dict=resource_dict, **kwargs)
        else:
            f = Future()
            f.set_result(None)
            task_dict = {
                "fn": fn,
                "args": args,
                "kwargs": kwargs,
                "future": f,
                "resource_dict": resource_dict,
            }
            task_hash = generate_task_hash(
                task_dict=task_dict,
                future_hash_inverse_dict={
                    v: k for k, v in self._future_hash_dict.items()
                },
            )
            self._future_hash_dict[task_hash] = f
            self._task_hash_dict[task_hash] = task_dict
        return f

    def __exit__(
        self,
        exc_type: Any,
        exc_val: Any,
        exc_tb: Any,
    ) -> None:
        """
        Exit method called when exiting the context manager.

        Args:
            exc_type: The type of the exception.
            exc_val: The exception instance.
            exc_tb: The traceback object.

        """
        super().__exit__(exc_type=exc_type, exc_val=exc_val, exc_tb=exc_tb)  # type: ignore
        if self._generate_dependency_graph:
            node_lst, edge_lst = generate_nodes_and_edges(
                task_hash_dict=self._task_hash_dict,
                future_hash_inverse_dict={
                    v: k for k, v in self._future_hash_dict.items()
                },
            )
            return draw(
                node_lst=node_lst,
                edge_lst=edge_lst,
                filename=self._plot_dependency_graph_filename,
            )


def _execute_tasks_with_dependencies(
    future_queue: queue.Queue,
    executor_queue: queue.Queue,
    executor: ExecutorBase,
    refresh_rate: float = 0.01,
):
    """
    Resolve the dependencies of multiple tasks, by analysing which task requires concurrent.future.Futures objects from
    other tasks.

    Args:
        future_queue (Queue): Queue for receiving new tasks.
        executor_queue (Queue): Queue for the internal executor.
        executor (ExecutorBase): Executor to execute the tasks with after the dependencies are resolved.
        refresh_rate (float): Set the refresh rate in seconds, how frequently the input queue is checked.
    """
    wait_lst = []
    while True:
        try:
            task_dict = future_queue.get_nowait()
        except queue.Empty:
            task_dict = None
        if (  # shutdown the executor
            task_dict is not None and "shutdown" in task_dict and task_dict["shutdown"]
        ):
            executor.shutdown(wait=task_dict["wait"])
            future_queue.task_done()
            future_queue.join()
            break
        if (  # shutdown the executor
            task_dict is not None and "internal" in task_dict and task_dict["internal"]
        ):
            if task_dict["task"] == "info":
                task_dict["future"].set_result(executor.info)
        elif (  # handle function submitted to the executor
            task_dict is not None and "fn" in task_dict and "future" in task_dict
        ):
            future_lst, ready_flag = get_future_objects_from_input(
                args=task_dict["args"], kwargs=task_dict["kwargs"]
            )
            exception_lst = get_exception_lst(future_lst=future_lst)
            if not check_exception_was_raised(future_obj=task_dict["future"]):
                if len(exception_lst) > 0:
                    task_dict["future"].set_exception(exception_lst[0])
                elif len(future_lst) == 0 or ready_flag:
                    # No future objects are used in the input or all future objects are already done
                    task_dict["args"], task_dict["kwargs"] = update_futures_in_input(
                        args=task_dict["args"], kwargs=task_dict["kwargs"]
                    )
                    executor_queue.put(task_dict)
                else:  # Otherwise add the function to the wait list
                    task_dict["future_lst"] = future_lst
                    wait_lst.append(task_dict)
            future_queue.task_done()
        elif len(wait_lst) > 0:
            number_waiting = len(wait_lst)
            # Check functions in the wait list and execute them if all future objects are now ready
            wait_lst = _update_waiting_task(
                wait_lst=wait_lst, executor_queue=executor_queue
            )
            # if no job is ready, sleep for a moment
            if len(wait_lst) == number_waiting:
                sleep(refresh_rate)
        else:
            # If there is nothing else to do, sleep for a moment
            sleep(refresh_rate)


def _update_waiting_task(wait_lst: list[dict], executor_queue: queue.Queue) -> list:
    """
    Submit the waiting tasks, which future inputs have been completed, to the executor

    Args:
        wait_lst (list): List of waiting tasks
        executor_queue (Queue): Queue of the internal executor

    Returns:
        list: list tasks which future inputs have not been completed
    """
    wait_tmp_lst = []
    for task_wait_dict in wait_lst:
        exception_lst = get_exception_lst(future_lst=task_wait_dict["future_lst"])
        if len(exception_lst) > 0:
            task_wait_dict["future"].set_exception(exception_lst[0])
        elif all(future.done() for future in task_wait_dict["future_lst"]):
            del task_wait_dict["future_lst"]
            task_wait_dict["args"], task_wait_dict["kwargs"] = update_futures_in_input(
                args=task_wait_dict["args"], kwargs=task_wait_dict["kwargs"]
            )
            executor_queue.put(task_wait_dict)
        else:
            wait_tmp_lst.append(task_wait_dict)
    return wait_tmp_lst<|MERGE_RESOLUTION|>--- conflicted
+++ resolved
@@ -73,16 +73,11 @@
         Returns:
             Optional[dict]: Information about the executor.
         """
-<<<<<<< HEAD
         f: Future = Future()
         if isinstance(self._future_queue, queue.Queue):
-            self._future_queue.queue.insert(0, {"internal": True, "task": "info", "future": f})
-=======
-        f = Future()
-        self._future_queue.queue.insert(
-            0, {"internal": True, "task": "info", "future": f}
-        )
->>>>>>> 01fa9be7
+            self._future_queue.queue.insert(
+                0, {"internal": True, "task": "info", "future": f}
+            )
         return f.result()
 
     def submit(  # type: ignore
