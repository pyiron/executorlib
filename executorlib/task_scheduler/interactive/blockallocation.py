import queue
from concurrent.futures import Future
from threading import Thread
from typing import Callable, Optional

from executorlib.standalone.inputcheck import (
    check_resource_dict,
    check_resource_dict_is_empty,
)
from executorlib.standalone.interactive.spawner import BaseSpawner, MpiExecSpawner
from executorlib.standalone.queue import cancel_items_in_queue
from executorlib.task_scheduler.base import TaskSchedulerBase
from executorlib.task_scheduler.interactive.shared import execute_multiple_tasks

_task_schedulder_dict: dict = {}


class BlockAllocationTaskScheduler(TaskSchedulerBase):
    """
    The executorlib.interactive.executor.InteractiveExecutor leverages the exeutorlib executor to distribute python
    tasks on a workstation or inside a queuing system allocation. In contrast to the mpi4py.futures.MPIPoolExecutor the
    executorlib.interactive.executor.InteractiveExecutor can be executed in a serial python process and does not require
    the python script to be executed with MPI. Consequently, it is primarily an abstraction of its functionality to
    improves the usability in particular when used in combination with Jupyter notebooks.

    Args:
        max_workers (int): defines the number workers which can execute functions in parallel
        executor_kwargs (dict): keyword arguments for the executor
        spawner (BaseSpawner): interface class to initiate python processes

    Examples:

        >>> import numpy as np
        >>> from executorlib.interactive.blockallocation import BlockAllocationTaskScheduler
        >>>
        >>> def calc(i, j, k):
        >>>     from mpi4py import MPI
        >>>     size = MPI.COMM_WORLD.Get_size()
        >>>     rank = MPI.COMM_WORLD.Get_rank()
        >>>     return np.array([i, j, k]), size, rank
        >>>
        >>> def init_k():
        >>>     return {"k": 3}
        >>>
        >>> with BlockAllocationTaskScheduler(max_workers=2, executor_kwargs={"init_function": init_k}) as p:
        >>>     fs = p.submit(calc, 2, j=4)
        >>>     print(fs.result())
        [(array([2, 4, 3]), 2, 0), (array([2, 4, 3]), 2, 1)]

    """

    def __init__(
        self,
        max_workers: int = 1,
        executor_kwargs: Optional[dict] = None,
        spawner: type[BaseSpawner] = MpiExecSpawner,
    ):
        if executor_kwargs is None:
            executor_kwargs = {}
        super().__init__(max_cores=executor_kwargs.get("max_cores"))
        executor_kwargs["future_queue"] = self._future_queue
        executor_kwargs["spawner"] = spawner
        executor_kwargs["queue_join_on_shutdown"] = False
        self._process_kwargs = executor_kwargs
        self._max_workers = max_workers
        self_id = id(self)
        self._self_id = self_id
        _task_schedulder_dict[self._self_id] = False
        self._set_process(
            process=[
                Thread(
<<<<<<< HEAD
                    target=execute_tasks,
                    kwargs=executor_kwargs
                    | {
                        "worker_id": worker_id,
                        "stop_function": lambda: _task_schedulder_dict[self_id],
                    },
=======
                    target=execute_multiple_tasks,
                    kwargs=executor_kwargs | {"worker_id": worker_id},
>>>>>>> 2110b7eb
                )
                for worker_id in range(self._max_workers)
            ],
        )

    @property
    def max_workers(self) -> int:
        return self._max_workers

    @max_workers.setter
    def max_workers(self, max_workers: int):
        if isinstance(self._future_queue, queue.Queue) and isinstance(
            self._process, list
        ):
            if self._max_workers > max_workers:
                for _ in range(self._max_workers - max_workers):
                    self._future_queue.queue.insert(0, {"shutdown": True, "wait": True})
                while len(self._process) > max_workers:
                    self._process = [
                        process for process in self._process if process.is_alive()
                    ]
            elif self._max_workers < max_workers:
                new_process_lst = [
                    Thread(
                        target=execute_multiple_tasks,
                        kwargs=self._process_kwargs,
                    )
                    for _ in range(max_workers - self._max_workers)
                ]
                for process_instance in new_process_lst:
                    process_instance.start()
                self._process += new_process_lst
            self._max_workers = max_workers

    def submit(  # type: ignore
        self, fn: Callable, *args, resource_dict: Optional[dict] = None, **kwargs
    ) -> Future:
        """
        Submits a callable to be executed with the given arguments.

        Schedules the callable to be executed as fn(*args, **kwargs) and returns
        a Future instance representing the execution of the callable.

        Args:
            fn (Callable): function to submit for execution
            args: arguments for the submitted function
            kwargs: keyword arguments for the submitted function
            resource_dict (dict): A dictionary of resources required by the task. With the following keys:
                              - cores (int): number of MPI cores to be used for each function call
                              - threads_per_core (int): number of OpenMP threads to be used for each function call
                              - gpus_per_core (int): number of GPUs per worker - defaults to 0
                              - cwd (str/None): current working directory where the parallel python task is executed
                              - openmpi_oversubscribe (bool): adds the `--oversubscribe` command line flag (OpenMPI and
                                                              SLURM only) - default False
                              - slurm_cmd_args (list): Additional command line arguments for the srun call (SLURM only)
                              - error_log_file (str): Name of the error log file to use for storing exceptions raised
                                                      by the Python functions submitted to the Executor.

        Returns:
            Future: A Future representing the given call.
        """
        if resource_dict is None:
            resource_dict = {}
        check_resource_dict_is_empty(resource_dict=resource_dict)
        check_resource_dict(function=fn)
        f: Future = Future()
        if self._future_queue is not None:
            self._future_queue.put(
                {"fn": fn, "args": args, "kwargs": kwargs, "future": f}
            )
        return f

    def shutdown(self, wait: bool = True, *, cancel_futures: bool = False):
        """Clean-up the resources associated with the Executor.

        It is safe to call this method several times. Otherwise, no other
        methods can be called after this one.

        Args:
            wait: If True then shutdown will not return until all running
                futures have finished executing and the resources used by the
                parallel_executors have been reclaimed.
            cancel_futures: If True then shutdown will cancel all pending
                futures. Futures that are completed or running will not be
                cancelled.
        """
        if self._future_queue is not None:
            if cancel_futures:
                cancel_items_in_queue(que=self._future_queue)
            self._shutdown_flag = True
            if isinstance(self._process, list):
                _task_schedulder_dict[self._self_id] = True
                for _ in range(len(self._process)):
                    self._future_queue.put({"shutdown": True, "wait": wait})
                if wait:
                    for process in self._process:
                        process.join()
                    self._future_queue.join()
        self._process = None
        self._future_queue = None

    def _set_process(self, process: list[Thread]):  # type: ignore
        """
        Set the process for the executor.

        Args:
            process (List[RaisingThread]): The process for the executor.
        """
        self._process = process
        for process_instance in self._process:
            process_instance.start()<|MERGE_RESOLUTION|>--- conflicted
+++ resolved
@@ -69,17 +69,12 @@
         self._set_process(
             process=[
                 Thread(
-<<<<<<< HEAD
-                    target=execute_tasks,
+                    target=execute_multiple_tasks,
                     kwargs=executor_kwargs
                     | {
                         "worker_id": worker_id,
                         "stop_function": lambda: _task_schedulder_dict[self_id],
                     },
-=======
-                    target=execute_multiple_tasks,
-                    kwargs=executor_kwargs | {"worker_id": worker_id},
->>>>>>> 2110b7eb
                 )
                 for worker_id in range(self._max_workers)
             ],
