import os
from typing import Callable, Optional

import flux
import flux.job

from executorlib.standalone.interactive.spawner import BaseSpawner


def validate_max_workers(max_workers: int, cores: int, threads_per_core: int):
    handle = flux.Flux()
    cores_total = flux.resource.list.resource_list(handle).get().up.ncores
    cores_requested = max_workers * cores * threads_per_core
    if cores_total < cores_requested:
        raise ValueError(
            "The number of requested cores is larger than the available cores "
            + str(cores_total)
            + " < "
            + str(cores_requested)
        )


class FluxPythonSpawner(BaseSpawner):
    """
    A class representing the FluxPythonInterface.

    Args:
        cwd (str, optional): The current working directory. Defaults to None.
        cores (int, optional): The number of cores. Defaults to 1.
        threads_per_core (int, optional): The number of threads per base. Defaults to 1.
        gpus_per_core (int, optional): The number of GPUs per base. Defaults to 0.
        num_nodes (int, optional): The number of compute nodes to use for executing the task. Defaults to None.
        exclusive (bool): Whether to exclusively reserve the compute nodes, or allow sharing compute notes. Defaults to
                          False.
        openmpi_oversubscribe (bool, optional): Whether to oversubscribe. Defaults to False.
        priority (int, optional): job urgency 0 (lowest) through 31 (highest) (default is 16). Priorities 0 through 15
                                  are restricted to the instance owner.
        pmi_mode (str, optional): The PMI option. Defaults to None.
        flux_executor (flux.job.FluxExecutor, optional): The FluxExecutor instance. Defaults to None.
        flux_executor_nesting (bool, optional): Whether to use nested FluxExecutor. Defaults to False.
        flux_log_files (bool, optional): Write flux stdout and stderr files. Defaults to False.
    """

    def __init__(
        self,
        cwd: Optional[str] = None,
        cores: int = 1,
        threads_per_core: int = 1,
        gpus_per_core: int = 0,
        num_nodes: Optional[int] = None,
        exclusive: bool = False,
        priority: Optional[int] = None,
        openmpi_oversubscribe: bool = False,
        pmi_mode: Optional[str] = None,
        flux_executor: Optional[flux.job.FluxExecutor] = None,
        flux_executor_nesting: bool = False,
        flux_log_files: bool = False,
    ):
        super().__init__(
            cwd=cwd,
            cores=cores,
            openmpi_oversubscribe=openmpi_oversubscribe,
        )
        self._threads_per_core = threads_per_core
        self._gpus_per_core = gpus_per_core
        self._num_nodes = num_nodes
        self._exclusive = exclusive
        self._flux_executor = flux_executor
        self._pmi_mode = pmi_mode
        self._flux_executor_nesting = flux_executor_nesting
        self._flux_log_files = flux_log_files
        self._priority = priority
        self._future = None

    def bootup(
        self,
        command_lst: list[str],
        stop_function: Optional[Callable] = None,
    ) -> bool:
        """
        Boot up the client process to connect to the SocketInterface.

        Args:
            command_lst (list[str]): List of strings to start the client process.
            stop_function (Callable): Function to stop the interface.

        Raises:
            ValueError: If oversubscribing is not supported for the Flux adapter or if conda environments are not supported.

        Returns:
            bool: Whether the interface was successfully started.
        """
        if self._openmpi_oversubscribe:
            raise ValueError(
                "Oversubscribing is currently not supported for the Flux adapter."
            )
        if self._flux_executor is None:
            self._flux_executor = flux.job.FluxExecutor()
        if not self._flux_executor_nesting:
            jobspec = flux.job.JobspecV1.from_command(
                command=command_lst,
                num_tasks=self._cores,
                cores_per_task=self._threads_per_core,
                gpus_per_task=self._gpus_per_core,
                num_nodes=self._num_nodes,
                exclusive=self._exclusive,
            )
        else:
            jobspec = flux.job.JobspecV1.from_nest_command(
                command=command_lst,
                num_slots=self._cores,
                cores_per_slot=self._threads_per_core,
                gpus_per_slot=self._gpus_per_core,
                num_nodes=self._num_nodes,
                exclusive=self._exclusive,
            )
        jobspec.environment = dict(os.environ)
        if self._pmi_mode is not None:
            jobspec.setattr_shell_option("pmi", self._pmi_mode)
        if self._cwd is not None:
            jobspec.cwd = self._cwd
            os.makedirs(self._cwd, exist_ok=True)
        if self._flux_log_files and self._cwd is not None:
            jobspec.stderr = os.path.join(self._cwd, "flux.err")
            jobspec.stdout = os.path.join(self._cwd, "flux.out")
        elif self._flux_log_files:
            jobspec.stderr = os.path.abspath("flux.err")
            jobspec.stdout = os.path.abspath("flux.out")
        if self._priority is not None:
            self._future = self._flux_executor.submit(
                jobspec=jobspec, urgency=self._priority
            )
        else:
            self._future = self._flux_executor.submit(jobspec=jobspec)
<<<<<<< HEAD
        return True
=======
        return self.poll()
>>>>>>> d93e7774

    def shutdown(self, wait: bool = True):
        """
        Shutdown the FluxPythonInterface.

        Args:
            wait (bool, optional): Whether to wait for the execution to complete. Defaults to True.
        """
        if self._future is not None:
            if self.poll():
                self._future.cancel()
            # The flux future objects are not instantly updated,
            # still showing running after cancel was called,
            # so we wait until the execution is completed.
            self._future.result()

    def poll(self):
        """
        Check if the FluxPythonInterface is running.

        Returns:
            bool: True if the interface is running, False otherwise.
        """
        return self._future is not None and not self._future.done()<|MERGE_RESOLUTION|>--- conflicted
+++ resolved
@@ -132,11 +132,7 @@
             )
         else:
             self._future = self._flux_executor.submit(jobspec=jobspec)
-<<<<<<< HEAD
-        return True
-=======
         return self.poll()
->>>>>>> d93e7774
 
     def shutdown(self, wait: bool = True):
         """
