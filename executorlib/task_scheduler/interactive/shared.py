--- conflicted
+++ resolved
@@ -85,10 +85,8 @@
                     cache_directory=cache_directory,
                     cache_key=cache_key,
                 )
-            _task_done(future_queue=future_queue)
-
-
-<<<<<<< HEAD
+
+
 def execute_single_task(
     task_dict: dict,
     cores: int = 1,
@@ -146,8 +144,6 @@
         _execute_task_without_cache(
             interface=interface,
             task_dict=task_dict, 
-            task_done_callable=_task_done,
-            task_done_callable_kwargs={"future_queue": future_queue},
         )
     else:
         _execute_task_with_cache(
@@ -155,20 +151,10 @@
             task_dict=task_dict,
             cache_directory=cache_directory,
             cache_key=cache_key,
-            task_done_callable=_task_done,
-            task_done_callable_kwargs={"future_queue": future_queue},
-        )
-
-
-def _execute_task_without_cache(
-    interface: SocketInterface,
-    task_dict: dict,
-    task_done_callable: Optional[Callable] = None,
-    task_done_callable_kwargs: Optional[dict] = None,
-):
-=======
+        )
+
+
 def _execute_task_without_cache(interface: SocketInterface, task_dict: dict):
->>>>>>> fd826ae8
     """
     Execute the task in the task_dict by communicating it via the interface.
 
@@ -183,20 +169,7 @@
             f.set_result(interface.send_and_receive_dict(input_dict=task_dict))
         except Exception as thread_exception:
             interface.shutdown(wait=True)
-<<<<<<< HEAD
-            _evaluate_call_back(
-                task_done_callable=task_done_callable,
-                task_done_callable_kwargs=task_done_callable_kwargs,
-            )
             f.set_exception(exception=thread_exception)
-        else:
-            _evaluate_call_back(
-                task_done_callable=task_done_callable,
-                task_done_callable_kwargs=task_done_callable_kwargs,
-            )
-=======
-            f.set_exception(exception=thread_exception)
->>>>>>> fd826ae8
 
 
 def _execute_task_with_cache(
@@ -240,32 +213,11 @@
                 f.set_result(result)
             except Exception as thread_exception:
                 interface.shutdown(wait=True)
-<<<<<<< HEAD
-                _evaluate_call_back(
-                    task_done_callable=task_done_callable,
-                    task_done_callable_kwargs=task_done_callable_kwargs,
-                )
                 f.set_exception(exception=thread_exception)
-                raise thread_exception
-            else:
-                _evaluate_call_back(
-                    task_done_callable=task_done_callable,
-                    task_done_callable_kwargs=task_done_callable_kwargs,
-                )
-=======
-                f.set_exception(exception=thread_exception)
->>>>>>> fd826ae8
     else:
         _, _, result = get_output(file_name=file_name)
         future = task_dict["future"]
         future.set_result(result)
-<<<<<<< HEAD
-        _evaluate_call_back(
-            task_done_callable=task_done_callable,
-            task_done_callable_kwargs=task_done_callable_kwargs,
-        )
-=======
->>>>>>> fd826ae8
 
 
 def _task_done(future_queue: queue.Queue):
