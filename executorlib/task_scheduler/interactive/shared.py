import contextlib
import os
import queue
import time
<<<<<<< HEAD
from concurrent.futures import Future
from concurrent.futures._base import PENDING
from typing import Callable, Optional

from executorlib.standalone.command import get_interactive_execute_command
from executorlib.standalone.interactive.communication import (
    ExecutorlibSocketError,
    SocketInterface,
    interface_bootup,
)
from executorlib.standalone.interactive.spawner import BaseSpawner, MpiExecSpawner
from executorlib.standalone.serialize import serialize_funct


def execute_multiple_tasks(
    future_queue: queue.Queue,
    cores: int = 1,
    spawner: type[BaseSpawner] = MpiExecSpawner,
    hostname_localhost: Optional[bool] = None,
    init_function: Optional[Callable] = None,
    cache_directory: Optional[str] = None,
    cache_key: Optional[str] = None,
    queue_join_on_shutdown: bool = True,
    log_obj_size: bool = False,
    error_log_file: Optional[str] = None,
    worker_id: Optional[int] = None,
    stop_function: Optional[Callable] = None,
    **kwargs,
) -> None:
    """
    Execute a single tasks in parallel using the message passing interface (MPI).

    Args:
       future_queue (queue.Queue): task queue of dictionary objects which are submitted to the parallel process
       cores (int): defines the total number of MPI ranks to use
       spawner (BaseSpawner): Spawner to start process on selected compute resources
       hostname_localhost (boolean): use localhost instead of the hostname to establish the zmq connection. In the
                                     context of an HPC cluster this essential to be able to communicate to an
                                     Executor running on a different compute node within the same allocation. And
                                     in principle any computer should be able to resolve that their own hostname
                                     points to the same address as localhost. Still MacOS >= 12 seems to disable
                                     this look up for security reasons. So on MacOS it is required to set this
                                     option to true
       init_function (Callable): optional function to preset arguments for functions which are submitted later
       cache_directory (str, optional): The directory to store cache files. Defaults to "executorlib_cache".
       cache_key (str, optional): By default the cache_key is generated based on the function hash, this can be
                                  overwritten by setting the cache_key.
       queue_join_on_shutdown (bool): Join communication queue when thread is closed. Defaults to True.
       log_obj_size (bool): Enable debug mode which reports the size of the communicated objects.
       error_log_file (str): Name of the error log file to use for storing exceptions raised by the Python functions
                             submitted to the Executor.
       worker_id (int): Communicate the worker which ID was assigned to it for future reference and resource
                        distribution.
    """
    interface = interface_bootup(
        command_lst=get_interactive_execute_command(
            cores=cores,
        ),
        connections=spawner(cores=cores, **kwargs),
        hostname_localhost=hostname_localhost,
        log_obj_size=log_obj_size,
        worker_id=worker_id,
        stop_function=stop_function,
    )
    if init_function is not None and interface is not None:
        interface.send_dict(
            input_dict={"init": True, "fn": init_function, "args": (), "kwargs": {}}
        )
    while True:
        task_dict = future_queue.get()
        if "shutdown" in task_dict and task_dict["shutdown"]:
            if interface is not None:
                interface.shutdown(wait=task_dict["wait"])
            _task_done(future_queue=future_queue)
            if queue_join_on_shutdown:
                future_queue.join()
            break
        elif "fn" in task_dict and "future" in task_dict:
            result_flag = _execute_task_dict(
                task_dict=task_dict,
                interface=interface,
                cache_directory=cache_directory,
                cache_key=cache_key,
                error_log_file=error_log_file,
            )
            if not result_flag:
                _task_done(future_queue=future_queue)
                f = task_dict.pop("future")
                _reset_task_dict(
                    future_obj=f, future_queue=future_queue, task_dict=task_dict
                )
                if interface is not None:
                    interface.restart()
            else:
                _task_done(future_queue=future_queue)
            if not result_flag:
                if queue_join_on_shutdown:
                    future_queue.join()
                break


def execute_single_task(
    task_dict: dict,
    cores: int = 1,
    spawner: type[BaseSpawner] = MpiExecSpawner,
    hostname_localhost: Optional[bool] = None,
    cache_directory: Optional[str] = None,
    cache_key: Optional[str] = None,
    log_obj_size: bool = False,
    error_log_file: Optional[str] = None,
    worker_id: Optional[int] = None,
    **kwargs,
) -> None:
    """
    Execute a single tasks in parallel using the message passing interface (MPI).

    Args:
        task_dict (dict): task submitted to the executor as dictionary. This dictionary has the following keys
                          {"fn": Callable, "args": (), "kwargs": {}, "resource_dict": {}}
        cores (int): defines the total number of MPI ranks to use
        spawner (BaseSpawner): Spawner to start process on selected compute resources
        hostname_localhost (boolean): use localhost instead of the hostname to establish the zmq connection. In the
                                      context of an HPC cluster this essential to be able to communicate to an
                                      Executor running on a different compute node within the same allocation. And
                                      in principle any computer should be able to resolve that their own hostname
                                      points to the same address as localhost. Still MacOS >= 12 seems to disable
                                      this look up for security reasons. So on MacOS it is required to set this
                                      option to true
        cache_directory (str, optional): The directory to store cache files. Defaults to "executorlib_cache".
        cache_key (str, optional): By default the cache_key is generated based on the function hash, this can be
                                   overwritten by setting the cache_key.
        log_obj_size (bool): Enable debug mode which reports the size of the communicated objects.
        error_log_file (str): Name of the error log file to use for storing exceptions raised by the Python functions
                              submitted to the Executor.
        worker_id (int): Communicate the worker which ID was assigned to it for future reference and resource
                         distribution.
    """
    _execute_task_dict(
        task_dict=task_dict,
        interface=interface_bootup(
            command_lst=get_interactive_execute_command(
                cores=cores,
            ),
            connections=spawner(cores=cores, **kwargs),
            hostname_localhost=hostname_localhost,
            log_obj_size=log_obj_size,
            worker_id=worker_id,
        ),
        cache_directory=cache_directory,
        cache_key=cache_key,
        error_log_file=error_log_file,
    )


def _execute_task_dict(
=======
from typing import Optional

from executorlib.standalone.interactive.communication import SocketInterface
from executorlib.standalone.serialize import serialize_funct


def execute_task_dict(
>>>>>>> dcf39616
    task_dict: dict,
    interface: Optional[SocketInterface] = None,
    cache_directory: Optional[str] = None,
    cache_key: Optional[str] = None,
    error_log_file: Optional[str] = None,
) -> bool:
    """
    Execute the task in the task_dict by communicating it via the interface.

    Args:
        task_dict (dict): task submitted to the executor as dictionary. This dictionary has the following keys
                          {"fn": Callable, "args": (), "kwargs": {}, "resource_dict": {}}
        interface (SocketInterface): socket interface for zmq communication
        cache_directory (str, optional): The directory to store cache files. Defaults to "executorlib_cache".
        cache_key (str, optional): By default the cache_key is generated based on the function hash, this can be
                                  overwritten by setting the cache_key.
        error_log_file (str): Name of the error log file to use for storing exceptions raised by the Python functions
                              submitted to the Executor.
    """
    if error_log_file is not None:
        task_dict["error_log_file"] = error_log_file
    if cache_directory is None and interface is not None:
        return _execute_task_without_cache(interface=interface, task_dict=task_dict)
    elif cache_directory is not None and interface is not None:
        return _execute_task_with_cache(
            interface=interface,
            task_dict=task_dict,
            cache_directory=cache_directory,
            cache_key=cache_key,
        )
    else:
        raise ValueError()


<<<<<<< HEAD
def _execute_task_without_cache(interface: SocketInterface, task_dict: dict) -> bool:
=======
def task_done(future_queue: queue.Queue):
    with contextlib.suppress(ValueError):
        future_queue.task_done()


def _execute_task_without_cache(interface: SocketInterface, task_dict: dict):
>>>>>>> dcf39616
    """
    Execute the task in the task_dict by communicating it via the interface.

    Args:
        interface (SocketInterface): socket interface for zmq communication
        task_dict (dict): task submitted to the executor as dictionary. This dictionary has the following keys
                          {"fn": Callable, "args": (), "kwargs": {}, "resource_dict": {}}
    """
    f = task_dict.pop("future")
    if not f.done() and f.set_running_or_notify_cancel():
        try:
            f.set_result(interface.send_and_receive_dict(input_dict=task_dict))
        except Exception as thread_exception:
            if isinstance(thread_exception, ExecutorlibSocketError):
                return False
            else:
                interface.shutdown(wait=True)
                f.set_exception(exception=thread_exception)
    return True


def _execute_task_with_cache(
    interface: SocketInterface,
    task_dict: dict,
    cache_directory: str,
    cache_key: Optional[str] = None,
) -> bool:
    """
    Execute the task in the task_dict by communicating it via the interface using the cache in the cache directory.

    Args:
        interface (SocketInterface): socket interface for zmq communication
        task_dict (dict): task submitted to the executor as dictionary. This dictionary has the following keys
                          {"fn": Callable, "args": (), "kwargs": {}, "resource_dict": {}}
        cache_directory (str): The directory to store cache files.
        cache_key (str, optional): By default the cache_key is generated based on the function hash, this can be
                                  overwritten by setting the cache_key.
    """
    from executorlib.standalone.hdf import dump, get_cache_files, get_output

    task_key, data_dict = serialize_funct(
        fn=task_dict["fn"],
        fn_args=task_dict["args"],
        fn_kwargs=task_dict["kwargs"],
        resource_dict=task_dict.get("resource_dict", {}),
        cache_key=cache_key,
    )
    file_name = os.path.abspath(os.path.join(cache_directory, task_key + "_o.h5"))
    if file_name not in get_cache_files(cache_directory=cache_directory):
        f = task_dict.pop("future")
        if f.set_running_or_notify_cancel():
            try:
                time_start = time.time()
                result = interface.send_and_receive_dict(input_dict=task_dict)
                data_dict["output"] = result
                data_dict["runtime"] = time.time() - time_start
                dump(file_name=file_name, data_dict=data_dict)
                f.set_result(result)
            except Exception as thread_exception:
                if isinstance(thread_exception, ExecutorlibSocketError):
                    return False
                else:
                    interface.shutdown(wait=True)
                    f.set_exception(exception=thread_exception)
    else:
        _, _, result = get_output(file_name=file_name)
        future = task_dict["future"]
<<<<<<< HEAD
        future.set_result(result)
    return True


def _task_done(future_queue: queue.Queue):
    with contextlib.suppress(ValueError):
        future_queue.task_done()


def _reset_task_dict(future_obj: Future, future_queue: queue.Queue, task_dict: dict):
    future_obj._state = PENDING
    _task_done(future_queue=future_queue)
    future_queue.put(task_dict | {"future": future_obj})
=======
        future.set_result(result)
>>>>>>> dcf39616
<|MERGE_RESOLUTION|>--- conflicted
+++ resolved
@@ -2,171 +2,15 @@
 import os
 import queue
 import time
-<<<<<<< HEAD
 from concurrent.futures import Future
 from concurrent.futures._base import PENDING
-from typing import Callable, Optional
-
-from executorlib.standalone.command import get_interactive_execute_command
-from executorlib.standalone.interactive.communication import (
-    ExecutorlibSocketError,
-    SocketInterface,
-    interface_bootup,
-)
-from executorlib.standalone.interactive.spawner import BaseSpawner, MpiExecSpawner
-from executorlib.standalone.serialize import serialize_funct
-
-
-def execute_multiple_tasks(
-    future_queue: queue.Queue,
-    cores: int = 1,
-    spawner: type[BaseSpawner] = MpiExecSpawner,
-    hostname_localhost: Optional[bool] = None,
-    init_function: Optional[Callable] = None,
-    cache_directory: Optional[str] = None,
-    cache_key: Optional[str] = None,
-    queue_join_on_shutdown: bool = True,
-    log_obj_size: bool = False,
-    error_log_file: Optional[str] = None,
-    worker_id: Optional[int] = None,
-    stop_function: Optional[Callable] = None,
-    **kwargs,
-) -> None:
-    """
-    Execute a single tasks in parallel using the message passing interface (MPI).
-
-    Args:
-       future_queue (queue.Queue): task queue of dictionary objects which are submitted to the parallel process
-       cores (int): defines the total number of MPI ranks to use
-       spawner (BaseSpawner): Spawner to start process on selected compute resources
-       hostname_localhost (boolean): use localhost instead of the hostname to establish the zmq connection. In the
-                                     context of an HPC cluster this essential to be able to communicate to an
-                                     Executor running on a different compute node within the same allocation. And
-                                     in principle any computer should be able to resolve that their own hostname
-                                     points to the same address as localhost. Still MacOS >= 12 seems to disable
-                                     this look up for security reasons. So on MacOS it is required to set this
-                                     option to true
-       init_function (Callable): optional function to preset arguments for functions which are submitted later
-       cache_directory (str, optional): The directory to store cache files. Defaults to "executorlib_cache".
-       cache_key (str, optional): By default the cache_key is generated based on the function hash, this can be
-                                  overwritten by setting the cache_key.
-       queue_join_on_shutdown (bool): Join communication queue when thread is closed. Defaults to True.
-       log_obj_size (bool): Enable debug mode which reports the size of the communicated objects.
-       error_log_file (str): Name of the error log file to use for storing exceptions raised by the Python functions
-                             submitted to the Executor.
-       worker_id (int): Communicate the worker which ID was assigned to it for future reference and resource
-                        distribution.
-    """
-    interface = interface_bootup(
-        command_lst=get_interactive_execute_command(
-            cores=cores,
-        ),
-        connections=spawner(cores=cores, **kwargs),
-        hostname_localhost=hostname_localhost,
-        log_obj_size=log_obj_size,
-        worker_id=worker_id,
-        stop_function=stop_function,
-    )
-    if init_function is not None and interface is not None:
-        interface.send_dict(
-            input_dict={"init": True, "fn": init_function, "args": (), "kwargs": {}}
-        )
-    while True:
-        task_dict = future_queue.get()
-        if "shutdown" in task_dict and task_dict["shutdown"]:
-            if interface is not None:
-                interface.shutdown(wait=task_dict["wait"])
-            _task_done(future_queue=future_queue)
-            if queue_join_on_shutdown:
-                future_queue.join()
-            break
-        elif "fn" in task_dict and "future" in task_dict:
-            result_flag = _execute_task_dict(
-                task_dict=task_dict,
-                interface=interface,
-                cache_directory=cache_directory,
-                cache_key=cache_key,
-                error_log_file=error_log_file,
-            )
-            if not result_flag:
-                _task_done(future_queue=future_queue)
-                f = task_dict.pop("future")
-                _reset_task_dict(
-                    future_obj=f, future_queue=future_queue, task_dict=task_dict
-                )
-                if interface is not None:
-                    interface.restart()
-            else:
-                _task_done(future_queue=future_queue)
-            if not result_flag:
-                if queue_join_on_shutdown:
-                    future_queue.join()
-                break
-
-
-def execute_single_task(
-    task_dict: dict,
-    cores: int = 1,
-    spawner: type[BaseSpawner] = MpiExecSpawner,
-    hostname_localhost: Optional[bool] = None,
-    cache_directory: Optional[str] = None,
-    cache_key: Optional[str] = None,
-    log_obj_size: bool = False,
-    error_log_file: Optional[str] = None,
-    worker_id: Optional[int] = None,
-    **kwargs,
-) -> None:
-    """
-    Execute a single tasks in parallel using the message passing interface (MPI).
-
-    Args:
-        task_dict (dict): task submitted to the executor as dictionary. This dictionary has the following keys
-                          {"fn": Callable, "args": (), "kwargs": {}, "resource_dict": {}}
-        cores (int): defines the total number of MPI ranks to use
-        spawner (BaseSpawner): Spawner to start process on selected compute resources
-        hostname_localhost (boolean): use localhost instead of the hostname to establish the zmq connection. In the
-                                      context of an HPC cluster this essential to be able to communicate to an
-                                      Executor running on a different compute node within the same allocation. And
-                                      in principle any computer should be able to resolve that their own hostname
-                                      points to the same address as localhost. Still MacOS >= 12 seems to disable
-                                      this look up for security reasons. So on MacOS it is required to set this
-                                      option to true
-        cache_directory (str, optional): The directory to store cache files. Defaults to "executorlib_cache".
-        cache_key (str, optional): By default the cache_key is generated based on the function hash, this can be
-                                   overwritten by setting the cache_key.
-        log_obj_size (bool): Enable debug mode which reports the size of the communicated objects.
-        error_log_file (str): Name of the error log file to use for storing exceptions raised by the Python functions
-                              submitted to the Executor.
-        worker_id (int): Communicate the worker which ID was assigned to it for future reference and resource
-                         distribution.
-    """
-    _execute_task_dict(
-        task_dict=task_dict,
-        interface=interface_bootup(
-            command_lst=get_interactive_execute_command(
-                cores=cores,
-            ),
-            connections=spawner(cores=cores, **kwargs),
-            hostname_localhost=hostname_localhost,
-            log_obj_size=log_obj_size,
-            worker_id=worker_id,
-        ),
-        cache_directory=cache_directory,
-        cache_key=cache_key,
-        error_log_file=error_log_file,
-    )
-
-
-def _execute_task_dict(
-=======
 from typing import Optional
 
-from executorlib.standalone.interactive.communication import SocketInterface
+from executorlib.standalone.interactive.communication import ExecutorlibSocketError, SocketInterface
 from executorlib.standalone.serialize import serialize_funct
 
 
 def execute_task_dict(
->>>>>>> dcf39616
     task_dict: dict,
     interface: Optional[SocketInterface] = None,
     cache_directory: Optional[str] = None,
@@ -201,16 +45,18 @@
         raise ValueError()
 
 
-<<<<<<< HEAD
-def _execute_task_without_cache(interface: SocketInterface, task_dict: dict) -> bool:
-=======
 def task_done(future_queue: queue.Queue):
     with contextlib.suppress(ValueError):
         future_queue.task_done()
 
 
-def _execute_task_without_cache(interface: SocketInterface, task_dict: dict):
->>>>>>> dcf39616
+def reset_task_dict(future_obj: Future, future_queue: queue.Queue, task_dict: dict):
+    future_obj._state = PENDING
+    _task_done(future_queue=future_queue)
+    future_queue.put(task_dict | {"future": future_obj})
+
+
+def _execute_task_without_cache(interface: SocketInterface, task_dict: dict) -> bool:
     """
     Execute the task in the task_dict by communicating it via the interface.
 
@@ -278,20 +124,10 @@
     else:
         _, _, result = get_output(file_name=file_name)
         future = task_dict["future"]
-<<<<<<< HEAD
         future.set_result(result)
     return True
 
 
 def _task_done(future_queue: queue.Queue):
     with contextlib.suppress(ValueError):
-        future_queue.task_done()
-
-
-def _reset_task_dict(future_obj: Future, future_queue: queue.Queue, task_dict: dict):
-    future_obj._state = PENDING
-    _task_done(future_queue=future_queue)
-    future_queue.put(task_dict | {"future": future_obj})
-=======
-        future.set_result(result)
->>>>>>> dcf39616
+        future_queue.task_done()