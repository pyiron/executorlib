import contextlib
import os
import queue
import time
from concurrent.futures import Future
from concurrent.futures._base import PENDING
from typing import Callable, Optional

from executorlib.standalone.command import get_interactive_execute_command
from executorlib.standalone.interactive.communication import (
    ExecutorlibSocketError,
    SocketInterface,
    interface_bootup,
)
from executorlib.standalone.interactive.spawner import BaseSpawner, MpiExecSpawner
from executorlib.standalone.serialize import serialize_funct


def execute_multiple_tasks(
    future_queue: queue.Queue,
    cores: int = 1,
    spawner: type[BaseSpawner] = MpiExecSpawner,
    hostname_localhost: Optional[bool] = None,
    init_function: Optional[Callable] = None,
    cache_directory: Optional[str] = None,
    cache_key: Optional[str] = None,
    queue_join_on_shutdown: bool = True,
    log_obj_size: bool = False,
    error_log_file: Optional[str] = None,
    worker_id: Optional[int] = None,
    stop_function: Optional[Callable] = None,
    **kwargs,
) -> None:
    """
    Execute a single tasks in parallel using the message passing interface (MPI).

    Args:
       future_queue (queue.Queue): task queue of dictionary objects which are submitted to the parallel process
       cores (int): defines the total number of MPI ranks to use
       spawner (BaseSpawner): Spawner to start process on selected compute resources
       hostname_localhost (boolean): use localhost instead of the hostname to establish the zmq connection. In the
                                     context of an HPC cluster this essential to be able to communicate to an
                                     Executor running on a different compute node within the same allocation. And
                                     in principle any computer should be able to resolve that their own hostname
                                     points to the same address as localhost. Still MacOS >= 12 seems to disable
                                     this look up for security reasons. So on MacOS it is required to set this
                                     option to true
       init_function (Callable): optional function to preset arguments for functions which are submitted later
       cache_directory (str, optional): The directory to store cache files. Defaults to "executorlib_cache".
       cache_key (str, optional): By default the cache_key is generated based on the function hash, this can be
                                  overwritten by setting the cache_key.
       queue_join_on_shutdown (bool): Join communication queue when thread is closed. Defaults to True.
       log_obj_size (bool): Enable debug mode which reports the size of the communicated objects.
       error_log_file (str): Name of the error log file to use for storing exceptions raised by the Python functions
                             submitted to the Executor.
       worker_id (int): Communicate the worker which ID was assigned to it for future reference and resource
                        distribution.
    """
    interface = interface_bootup(
        command_lst=get_interactive_execute_command(
            cores=cores,
        ),
        connections=spawner(cores=cores, **kwargs),
        hostname_localhost=hostname_localhost,
        log_obj_size=log_obj_size,
        worker_id=worker_id,
        stop_function=stop_function,
    )
    if init_function is not None and interface is not None:
        interface.send_dict(
            input_dict={"init": True, "fn": init_function, "args": (), "kwargs": {}}
        )
    while True:
        task_dict = future_queue.get()
        if "shutdown" in task_dict and task_dict["shutdown"]:
            if interface is not None:
                interface.shutdown(wait=task_dict["wait"])
            _task_done(future_queue=future_queue)
            if queue_join_on_shutdown:
                future_queue.join()
            break
        elif "fn" in task_dict and "future" in task_dict:
<<<<<<< HEAD
            if error_log_file is not None:
                task_dict["error_log_file"] = error_log_file
            if cache_directory is None and interface is not None:
                result_flag = _execute_task_without_cache(
                    interface=interface,
                    task_dict=task_dict,
                    future_queue=future_queue,
                )
            elif cache_directory is not None and interface is not None:
                result_flag = _execute_task_with_cache(
                    interface=interface,
                    task_dict=task_dict,
                    future_queue=future_queue,
                    cache_directory=cache_directory,
                    cache_key=cache_key,
                )
            else:
                raise ValueError()
            if not result_flag:
                if queue_join_on_shutdown:
                    future_queue.join()
                break


def _execute_task_without_cache(
    interface: SocketInterface, task_dict: dict, future_queue: queue.Queue
) -> bool:
=======
            _execute_task_dict(
                task_dict=task_dict,
                interface=interface,
                cache_directory=cache_directory,
                cache_key=cache_key,
                error_log_file=error_log_file,
            )
            _task_done(future_queue=future_queue)


def execute_single_task(
    task_dict: dict,
    cores: int = 1,
    spawner: type[BaseSpawner] = MpiExecSpawner,
    hostname_localhost: Optional[bool] = None,
    cache_directory: Optional[str] = None,
    cache_key: Optional[str] = None,
    log_obj_size: bool = False,
    error_log_file: Optional[str] = None,
    worker_id: Optional[int] = None,
    **kwargs,
) -> None:
    """
    Execute a single tasks in parallel using the message passing interface (MPI).

    Args:
        future_queue (queue.Queue): task queue of dictionary objects which are submitted to the parallel process
        cores (int): defines the total number of MPI ranks to use
        spawner (BaseSpawner): Spawner to start process on selected compute resources
        hostname_localhost (boolean): use localhost instead of the hostname to establish the zmq connection. In the
                                      context of an HPC cluster this essential to be able to communicate to an
                                      Executor running on a different compute node within the same allocation. And
                                      in principle any computer should be able to resolve that their own hostname
                                      points to the same address as localhost. Still MacOS >= 12 seems to disable
                                      this look up for security reasons. So on MacOS it is required to set this
                                      option to true
        init_function (Callable): optional function to preset arguments for functions which are submitted later
        cache_directory (str, optional): The directory to store cache files. Defaults to "executorlib_cache".
        cache_key (str, optional): By default the cache_key is generated based on the function hash, this can be
                                   overwritten by setting the cache_key.
        queue_join_on_shutdown (bool): Join communication queue when thread is closed. Defaults to True.
        log_obj_size (bool): Enable debug mode which reports the size of the communicated objects.
        error_log_file (str): Name of the error log file to use for storing exceptions raised by the Python functions
                              submitted to the Executor.
        worker_id (int): Communicate the worker which ID was assigned to it for future reference and resource
                         distribution.
    """
    _execute_task_dict(
        task_dict=task_dict,
        interface=interface_bootup(
            command_lst=get_interactive_execute_command(
                cores=cores,
            ),
            connections=spawner(cores=cores, **kwargs),
            hostname_localhost=hostname_localhost,
            log_obj_size=log_obj_size,
            worker_id=worker_id,
        ),
        cache_directory=cache_directory,
        cache_key=cache_key,
        error_log_file=error_log_file,
    )


def _execute_task_dict(
    task_dict: dict,
    interface: SocketInterface,
    cache_directory: Optional[str] = None,
    cache_key: Optional[str] = None,
    error_log_file: Optional[str] = None,
):
>>>>>>> 2110b7eb
    """
    Execute the task in the task_dict by communicating it via the interface.

    Args:
        task_dict (dict): task submitted to the executor as dictionary. This dictionary has the following keys
                          {"fn": Callable, "args": (), "kwargs": {}, "resource_dict": {}}
        interface (SocketInterface): socket interface for zmq communication
        cache_directory (str, optional): The directory to store cache files. Defaults to "executorlib_cache".
        cache_key (str, optional): By default the cache_key is generated based on the function hash, this can be
                                  overwritten by setting the cache_key.
        error_log_file (str): Name of the error log file to use for storing exceptions raised by the Python functions
                              submitted to the Executor.
    """
    if error_log_file is not None:
        task_dict["error_log_file"] = error_log_file
    if cache_directory is None:
        _execute_task_without_cache(interface=interface, task_dict=task_dict)
    else:
        _execute_task_with_cache(
            interface=interface,
            task_dict=task_dict,
            cache_directory=cache_directory,
            cache_key=cache_key,
        )


def _execute_task_without_cache(interface: SocketInterface, task_dict: dict):
    """
    Execute the task in the task_dict by communicating it via the interface.

    Args:
        interface (SocketInterface): socket interface for zmq communication
        task_dict (dict): task submitted to the executor as dictionary. This dictionary has the following keys
                          {"fn": Callable, "args": (), "kwargs": {}, "resource_dict": {}}
    """
    f = task_dict.pop("future")
    if not f.done() and f.set_running_or_notify_cancel():
        try:
            f.set_result(interface.send_and_receive_dict(input_dict=task_dict))
        except Exception as thread_exception:
<<<<<<< HEAD
            if isinstance(thread_exception, ExecutorlibSocketError):
                _reset_task_dict(
                    future_obj=f, future_queue=future_queue, task_dict=task_dict
                )
                return interface.restart()
            else:
                interface.shutdown(wait=True)
                _task_done(future_queue=future_queue)
                f.set_exception(exception=thread_exception)
        else:
            _task_done(future_queue=future_queue)
    return True
=======
            interface.shutdown(wait=True)
            f.set_exception(exception=thread_exception)
>>>>>>> 2110b7eb


def _execute_task_with_cache(
    interface: SocketInterface,
    task_dict: dict,
    cache_directory: str,
    cache_key: Optional[str] = None,
) -> bool:
    """
    Execute the task in the task_dict by communicating it via the interface using the cache in the cache directory.

    Args:
        interface (SocketInterface): socket interface for zmq communication
        task_dict (dict): task submitted to the executor as dictionary. This dictionary has the following keys
                          {"fn": Callable, "args": (), "kwargs": {}, "resource_dict": {}}
        cache_directory (str): The directory to store cache files.
        cache_key (str, optional): By default the cache_key is generated based on the function hash, this can be
                                  overwritten by setting the cache_key.
    """
    from executorlib.standalone.hdf import dump, get_cache_files, get_output

    task_key, data_dict = serialize_funct(
        fn=task_dict["fn"],
        fn_args=task_dict["args"],
        fn_kwargs=task_dict["kwargs"],
        resource_dict=task_dict.get("resource_dict", {}),
        cache_key=cache_key,
    )
    file_name = os.path.abspath(os.path.join(cache_directory, task_key + "_o.h5"))
    if file_name not in get_cache_files(cache_directory=cache_directory):
        f = task_dict.pop("future")
        if f.set_running_or_notify_cancel():
            try:
                time_start = time.time()
                result = interface.send_and_receive_dict(input_dict=task_dict)
                data_dict["output"] = result
                data_dict["runtime"] = time.time() - time_start
                dump(file_name=file_name, data_dict=data_dict)
                f.set_result(result)
            except Exception as thread_exception:
<<<<<<< HEAD
                if isinstance(thread_exception, ExecutorlibSocketError):
                    _reset_task_dict(
                        future_obj=f, future_queue=future_queue, task_dict=task_dict
                    )
                    return interface.restart()
                else:
                    interface.shutdown(wait=True)
                    _task_done(future_queue=future_queue)
                    f.set_exception(exception=thread_exception)
                    raise thread_exception
            else:
                _task_done(future_queue=future_queue)
=======
                interface.shutdown(wait=True)
                f.set_exception(exception=thread_exception)
>>>>>>> 2110b7eb
    else:
        _, _, result = get_output(file_name=file_name)
        future = task_dict["future"]
        future.set_result(result)
<<<<<<< HEAD
        _task_done(future_queue=future_queue)
    return True
=======
>>>>>>> 2110b7eb


def _task_done(future_queue: queue.Queue):
    with contextlib.suppress(ValueError):
        future_queue.task_done()


def _reset_task_dict(future_obj: Future, future_queue: queue.Queue, task_dict: dict):
    future_obj._state = PENDING
    _task_done(future_queue=future_queue)
    future_queue.put(task_dict | {"future": future_obj})<|MERGE_RESOLUTION|>--- conflicted
+++ resolved
@@ -80,43 +80,21 @@
                 future_queue.join()
             break
         elif "fn" in task_dict and "future" in task_dict:
-<<<<<<< HEAD
-            if error_log_file is not None:
-                task_dict["error_log_file"] = error_log_file
-            if cache_directory is None and interface is not None:
-                result_flag = _execute_task_without_cache(
+            if interface is not None:
+                result_flag =_execute_task_dict(
+                    task_dict=task_dict,
                     interface=interface,
-                    task_dict=task_dict,
-                    future_queue=future_queue,
-                )
-            elif cache_directory is not None and interface is not None:
-                result_flag = _execute_task_with_cache(
-                    interface=interface,
-                    task_dict=task_dict,
-                    future_queue=future_queue,
                     cache_directory=cache_directory,
                     cache_key=cache_key,
+                    error_log_file=error_log_file,
                 )
+                _task_done(future_queue=future_queue)
             else:
                 raise ValueError()
             if not result_flag:
                 if queue_join_on_shutdown:
                     future_queue.join()
                 break
-
-
-def _execute_task_without_cache(
-    interface: SocketInterface, task_dict: dict, future_queue: queue.Queue
-) -> bool:
-=======
-            _execute_task_dict(
-                task_dict=task_dict,
-                interface=interface,
-                cache_directory=cache_directory,
-                cache_key=cache_key,
-                error_log_file=error_log_file,
-            )
-            _task_done(future_queue=future_queue)
 
 
 def execute_single_task(
@@ -179,8 +157,7 @@
     cache_directory: Optional[str] = None,
     cache_key: Optional[str] = None,
     error_log_file: Optional[str] = None,
-):
->>>>>>> 2110b7eb
+) -> bool:
     """
     Execute the task in the task_dict by communicating it via the interface.
 
@@ -197,9 +174,9 @@
     if error_log_file is not None:
         task_dict["error_log_file"] = error_log_file
     if cache_directory is None:
-        _execute_task_without_cache(interface=interface, task_dict=task_dict)
+        return _execute_task_without_cache(interface=interface, task_dict=task_dict)
     else:
-        _execute_task_with_cache(
+        return _execute_task_with_cache(
             interface=interface,
             task_dict=task_dict,
             cache_directory=cache_directory,
@@ -207,7 +184,7 @@
         )
 
 
-def _execute_task_without_cache(interface: SocketInterface, task_dict: dict):
+def _execute_task_without_cache(interface: SocketInterface, task_dict: dict) -> bool:
     """
     Execute the task in the task_dict by communicating it via the interface.
 
@@ -221,7 +198,6 @@
         try:
             f.set_result(interface.send_and_receive_dict(input_dict=task_dict))
         except Exception as thread_exception:
-<<<<<<< HEAD
             if isinstance(thread_exception, ExecutorlibSocketError):
                 _reset_task_dict(
                     future_obj=f, future_queue=future_queue, task_dict=task_dict
@@ -229,15 +205,8 @@
                 return interface.restart()
             else:
                 interface.shutdown(wait=True)
-                _task_done(future_queue=future_queue)
                 f.set_exception(exception=thread_exception)
-        else:
-            _task_done(future_queue=future_queue)
     return True
-=======
-            interface.shutdown(wait=True)
-            f.set_exception(exception=thread_exception)
->>>>>>> 2110b7eb
 
 
 def _execute_task_with_cache(
@@ -278,7 +247,6 @@
                 dump(file_name=file_name, data_dict=data_dict)
                 f.set_result(result)
             except Exception as thread_exception:
-<<<<<<< HEAD
                 if isinstance(thread_exception, ExecutorlibSocketError):
                     _reset_task_dict(
                         future_obj=f, future_queue=future_queue, task_dict=task_dict
@@ -286,24 +254,12 @@
                     return interface.restart()
                 else:
                     interface.shutdown(wait=True)
-                    _task_done(future_queue=future_queue)
                     f.set_exception(exception=thread_exception)
-                    raise thread_exception
-            else:
-                _task_done(future_queue=future_queue)
-=======
-                interface.shutdown(wait=True)
-                f.set_exception(exception=thread_exception)
->>>>>>> 2110b7eb
     else:
         _, _, result = get_output(file_name=file_name)
         future = task_dict["future"]
         future.set_result(result)
-<<<<<<< HEAD
-        _task_done(future_queue=future_queue)
     return True
-=======
->>>>>>> 2110b7eb
 
 
 def _task_done(future_queue: queue.Queue):
