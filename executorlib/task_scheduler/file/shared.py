import contextlib
import os
import queue
from concurrent.futures import Future
from typing import Any, Callable, Optional

from executorlib.standalone.cache import get_cache_files
from executorlib.standalone.command import get_cache_execute_command
from executorlib.standalone.serialize import serialize_funct_h5
from executorlib.task_scheduler.file.hdf import get_output
from executorlib.task_scheduler.file.subprocess_spawner import terminate_subprocess


class FutureItem:
    def __init__(self, file_name: str):
        """
        Initialize a FutureItem object.

        Args:
            file_name (str): The name of the file.

        """
        self._file_name = file_name

    def result(self) -> Any:
        """
        Get the result of the future item.

        Returns:
            str: The result of the future item.

        """
        exec_flag, no_error_flag, result = get_output(file_name=self._file_name)
        if exec_flag and no_error_flag:
            return result
        elif exec_flag:
            raise result
        else:
            return self.result()

    def done(self) -> bool:
        """
        Check if the future item is done.

        Returns:
            bool: True if the future item is done, False otherwise.

        """
        return get_output(file_name=self._file_name)[0]


def execute_tasks_h5(
    future_queue: queue.Queue,
    execute_function: Callable,
    resource_dict: dict,
    terminate_function: Optional[Callable] = None,
    pysqa_config_directory: Optional[str] = None,
    backend: Optional[str] = None,
    disable_dependencies: bool = False,
    pmi_mode: Optional[str] = None,
) -> None:
    """
    Execute tasks stored in a queue using HDF5 files.

    Args:
        future_queue (queue.Queue): The queue containing the tasks.
        resource_dict (dict): A dictionary of resources required by the task. With the following keys:
                              - cores (int): number of MPI cores to be used for each function call
                              - cwd (str/None): current working directory where the parallel python task is executed
        execute_function (Callable): The function to execute the tasks.
        terminate_function (Callable): The function to terminate the tasks.
        pysqa_config_directory (str, optional): path to the pysqa config directory (only for pysqa based backend).
        backend (str, optional): name of the backend used to spawn tasks.
        disable_dependencies (boolean): Disable resolving future objects during the submission.
        pmi_mode (str): PMI interface to use (OpenMPI v5 requires pmix) default is None (Flux only)

    Returns:
        None

    """
    memory_dict: dict = {}
    process_dict: dict = {}
    cache_dir_dict: dict = {}
    file_name_dict: dict = {}
    while True:
        task_dict = None
        with contextlib.suppress(queue.Empty):
            task_dict = future_queue.get_nowait()
        if task_dict is not None and "shutdown" in task_dict and task_dict["shutdown"]:
            if task_dict["wait"]:
                while len(memory_dict) > 0:
                    memory_dict = {
                        key: _check_task_output(
                            task_key=key,
                            future_obj=value,
                            cache_directory=cache_dir_dict[key],
                        )
                        for key, value in memory_dict.items()
                        if not value.done()
                    }
            if (
                terminate_function is not None
                and terminate_function == terminate_subprocess
            ):
                for task in process_dict.values():
                    terminate_function(task=task)
            elif terminate_function is not None:
                for queue_id in process_dict.values():
                    terminate_function(
                        queue_id=queue_id,
                        config_directory=pysqa_config_directory,
                        backend=backend,
                    )
            future_queue.task_done()
            future_queue.join()
            break
        elif task_dict is not None:
            task_args, task_kwargs, future_wait_key_lst = _convert_args_and_kwargs(
                task_dict=task_dict,
                memory_dict=memory_dict,
                file_name_dict=file_name_dict,
            )
            task_resource_dict = task_dict["resource_dict"].copy()
            task_resource_dict.update(
                {k: v for k, v in resource_dict.items() if k not in task_resource_dict}
            )
            cache_key = task_resource_dict.pop("cache_key", None)
            cache_directory = os.path.abspath(task_resource_dict.pop("cache_directory"))
            error_log_file = task_resource_dict.pop("error_log_file", None)
            task_key, data_dict = serialize_funct_h5(
                fn=task_dict["fn"],
                fn_args=task_args,
                fn_kwargs=task_kwargs,
                resource_dict=task_resource_dict,
                cache_key=cache_key,
            )
            data_dict["error_log_file"] = error_log_file
            if task_key not in memory_dict:
                if os.path.join(
                    cache_directory, task_key + "_o.h5"
                ) not in get_cache_files(cache_directory=cache_directory):
                    file_name = os.path.join(cache_directory, task_key + "_i.h5")
                    if not disable_dependencies:
                        task_dependent_lst = [
                            process_dict[k] for k in future_wait_key_lst
                        ]
                    else:
                        if len(future_wait_key_lst) > 0:
                            task_dict["future"].set_exception(
                                ValueError(
                                    "Future objects are not supported as input if disable_dependencies=True."
                                )
                            )
                        task_dependent_lst = []
                    process_dict[task_key] = execute_function(
                        command=get_cache_execute_command(
                            file_name=file_name,
                            cores=task_resource_dict["cores"],
                            backend=backend,
<<<<<<< HEAD
=======
                            pmi_mode=pmi_mode,
>>>>>>> 1c5b1906
                        ),
                        file_name=file_name,
                        data_dict=data_dict,
                        task_dependent_lst=task_dependent_lst,
                        resource_dict=task_resource_dict,
                        config_directory=pysqa_config_directory,
                        backend=backend,
                        cache_directory=cache_directory,
                    )
                file_name_dict[task_key] = os.path.join(
                    cache_directory, task_key + "_o.h5"
                )
                memory_dict[task_key] = task_dict["future"]
                cache_dir_dict[task_key] = cache_directory
            future_queue.task_done()
        else:
            memory_dict = {
                key: _check_task_output(
                    task_key=key,
                    future_obj=value,
                    cache_directory=cache_dir_dict[key],
                )
                for key, value in memory_dict.items()
                if not value.done()
            }


def _check_task_output(
    task_key: str, future_obj: Future, cache_directory: str
) -> Future:
    """
    Check the output of a task and set the result of the future object if available.

    Args:
        task_key (str): The key of the task.
        future_obj (Future): The future object associated with the task.
        cache_directory (str): The directory where the HDF5 files are stored.

    Returns:
        Future: The updated future object.

    """
    file_name = os.path.join(cache_directory, task_key + "_o.h5")
    if not os.path.exists(file_name):
        return future_obj
    exec_flag, no_error_flag, result = get_output(file_name=file_name)
    if exec_flag and no_error_flag:
        future_obj.set_result(result)
    elif exec_flag:
        future_obj.set_exception(result)
    return future_obj


def _convert_args_and_kwargs(
    task_dict: dict, memory_dict: dict, file_name_dict: dict
) -> tuple[list, dict, list]:
    """
    Convert the arguments and keyword arguments in a task dictionary to the appropriate types.

    Args:
        task_dict (dict): The task dictionary containing the arguments and keyword arguments.
        memory_dict (dict): The dictionary mapping future objects to their associated task keys.
        file_name_dict (dict): The dictionary mapping task keys to their corresponding file names.

    Returns:
        Tuple[list, dict, list]: A tuple containing the converted arguments, converted keyword arguments, and a list of future wait keys.

    """
    task_args = []
    task_kwargs = {}
    future_wait_key_lst = []
    for arg in task_dict["args"]:
        if isinstance(arg, Future):
            match_found = False
            for k, v in memory_dict.items():
                if arg == v:
                    task_args.append(FutureItem(file_name=file_name_dict[k]))
                    future_wait_key_lst.append(k)
                    match_found = True
                    break
            if not match_found:
                task_args.append(arg.result())
        else:
            task_args.append(arg)
    for key, arg in task_dict["kwargs"].items():
        if isinstance(arg, Future):
            match_found = False
            for k, v in memory_dict.items():
                if arg == v:
                    task_kwargs[key] = FutureItem(file_name=file_name_dict[k])
                    future_wait_key_lst.append(k)
                    match_found = True
                    break
            if not match_found:
                task_kwargs[key] = arg.result()
        else:
            task_kwargs[key] = arg
    return task_args, task_kwargs, future_wait_key_lst<|MERGE_RESOLUTION|>--- conflicted
+++ resolved
@@ -157,10 +157,7 @@
                             file_name=file_name,
                             cores=task_resource_dict["cores"],
                             backend=backend,
-<<<<<<< HEAD
-=======
                             pmi_mode=pmi_mode,
->>>>>>> 1c5b1906
                         ),
                         file_name=file_name,
                         data_dict=data_dict,
