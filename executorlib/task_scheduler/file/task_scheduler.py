--- conflicted
+++ resolved
@@ -98,11 +98,7 @@
     init_function: Optional[Callable] = None,
     disable_dependencies: bool = False,
     execute_function: Callable = execute_with_pysqa,
-<<<<<<< HEAD
-    terminate_tasks_on_shutdown: bool = True,
     write_error_file: bool = False,
-=======
->>>>>>> 09ae798c
 ):
     if block_allocation:
         raise ValueError(
