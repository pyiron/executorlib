--- conflicted
+++ resolved
@@ -6,10 +6,5 @@
 - mpich
 - cloudpickle =2.2.1
 - mpi4py =3.1.4
-<<<<<<< HEAD
 - tqdm =4.66.1
-- pyzmq =25.1.0
-=======
-- tqdm =4.66.0
-- pyzmq =25.1.1
->>>>>>> 5bee5438
+- pyzmq =25.1.1