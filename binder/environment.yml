channels:
- conda-forge
dependencies:
- python
- numpy
- openmpi
<<<<<<< HEAD
- cloudpickle =3.0.0
- mpi4py =4.0.1
- pyzmq =26.2.0
=======
- cloudpickle =3.1.0
- mpi4py =3.1.6
- pyzmq =26.0.0
>>>>>>> d253faf9
- flux-core =0.59.0
- flux-pmix =0.5.0
- versioneer =0.28
- h5py =3.12.1<|MERGE_RESOLUTION|>--- conflicted
+++ resolved
@@ -4,15 +4,9 @@
 - python
 - numpy
 - openmpi
-<<<<<<< HEAD
-- cloudpickle =3.0.0
+- cloudpickle =3.1.0
 - mpi4py =4.0.1
 - pyzmq =26.2.0
-=======
-- cloudpickle =3.1.0
-- mpi4py =3.1.6
-- pyzmq =26.0.0
->>>>>>> d253faf9
 - flux-core =0.59.0
 - flux-pmix =0.5.0
 - versioneer =0.28
