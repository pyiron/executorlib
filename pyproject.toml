--- conflicted
+++ resolved
@@ -35,10 +35,6 @@
 Repository = "https://github.com/pyiron/executorlib"
 
 [project.optional-dependencies]
-<<<<<<< HEAD
-=======
-conda = ["conda_subprocess==0.0.5"]
->>>>>>> 1c2ea207
 mpi = ["mpi4py==4.0.0"]
 hdf = [
     "h5py==3.11.0",
